use std::io;
use std::sync::Arc;
use std::task::{Context, Poll};
use std::time::Duration;

use async_trait::async_trait;
use celestia_proto::p2p::pb::{HeaderRequest, HeaderResponse};
use celestia_types::ExtendedHeader;
use futures::{AsyncRead, AsyncReadExt, AsyncWrite, AsyncWriteExt};
use libp2p::core::Endpoint;
use libp2p::core::transport::PortUse;
use libp2p::request_response::{self, Codec, InboundFailure, OutboundFailure, ProtocolSupport};
use libp2p::swarm::handler::ConnectionEvent;
use libp2p::swarm::{
    ConnectionDenied, ConnectionHandler, ConnectionHandlerEvent, ConnectionId, FromSwarm,
    NetworkBehaviour, SubstreamProtocol, THandlerInEvent, THandlerOutEvent, ToSwarm,
};
use libp2p::{Multiaddr, PeerId, StreamProtocol};
use lumina_utils::time::{Instant, timeout};
use prost::Message;
use tracing::{debug, instrument, warn};

mod client;
mod server;
pub(crate) mod utils;

use crate::p2p::P2pError;
use crate::p2p::header_ex::client::HeaderExClientHandler;
use crate::p2p::header_ex::server::HeaderExServerHandler;
use crate::peer_tracker::PeerTracker;
use crate::store::Store;
use crate::utils::{OneshotResultSender, protocol_id};

/// Size limit of a request in bytes
const REQUEST_SIZE_LIMIT: usize = 1024;
/// Time limit on reading/writing a request
const REQUEST_TIME_LIMIT: Duration = Duration::from_secs(1);
/// Size limit of a response in bytes
const RESPONSE_SIZE_LIMIT: usize = 10 * 1024 * 1024;
/// Time limit on reading/writing a response
const RESPONSE_TIME_LIMIT: Duration = Duration::from_secs(5);
/// Substream negotiation timeout
const NEGOTIATION_TIMEOUT: Duration = Duration::from_secs(1);

type RequestType = HeaderRequest;
type ResponseType = Vec<HeaderResponse>;
type ReqRespBehaviour = request_response::Behaviour<HeaderCodec>;
type ReqRespEvent = request_response::Event<RequestType, ResponseType>;
type ReqRespMessage = request_response::Message<RequestType, ResponseType>;
type ReqRespConnectionHandler = <ReqRespBehaviour as NetworkBehaviour>::ConnectionHandler;

pub(crate) struct Behaviour<S>
where
    S: Store + 'static,
{
    req_resp: ReqRespBehaviour,
    client_handler: HeaderExClientHandler,
    server_handler: HeaderExServerHandler<S>,
}

pub(crate) struct Config<'a, S> {
    pub network_id: &'a str,
    pub header_store: Arc<S>,
}

/// Representation of all the errors that can occur in `HeaderEx` component.
#[derive(Debug, thiserror::Error)]
pub enum HeaderExError {
    /// Header not found.
    #[error("Header not found")]
    HeaderNotFound,

    /// The response is invalid.
    #[error("Invalid response")]
    InvalidResponse,

    /// The request is invalid.
    #[error("Invalid request")]
    InvalidRequest,

    /// Error when handling connection from the client.
    #[error("Inbound failure: {0}")]
    InboundFailure(InboundFailure),

    /// Error when handling connection to the server.
    #[error("Outbound failure: {0}")]
    OutboundFailure(OutboundFailure),

    /// Request cancelled because [`Node`] is stopping.
    ///
    /// [`Node`]: crate::node::Node
    #[error("Request cancelled because `Node` is stopping")]
    RequestCancelled,
}

<<<<<<< HEAD
impl<S> Behaviour<S>
=======
#[derive(Debug)]
pub(crate) enum Event {
    SchedulePendingRequests,
    NeedTrustedPeers,
    NeedArchivalPeers,
}

impl<S> HeaderExBehaviour<S>
>>>>>>> 1ba6525a
where
    S: Store + 'static,
{
    pub(crate) fn new(config: Config<'_, S>) -> Self {
        Behaviour {
            req_resp: ReqRespBehaviour::new(
                [(
                    protocol_id(config.network_id, "/header-ex/v0.0.3"),
                    ProtocolSupport::Full,
                )],
                request_response::Config::default(),
            ),
            client_handler: HeaderExClientHandler::new(),
            server_handler: HeaderExServerHandler::new(config.header_store),
        }
    }

    #[instrument(level = "trace", skip(self, respond_to))]
    pub(crate) fn send_request(
        &mut self,
        request: HeaderRequest,
        respond_to: OneshotResultSender<Vec<ExtendedHeader>, P2pError>,
    ) {
        self.client_handler.on_send_request(request, respond_to);
    }

    pub(crate) fn schedule_pending_requests(&mut self, peer_tracker: &PeerTracker) {
        self.client_handler
            .schedule_pending_requests(&mut self.req_resp, peer_tracker);
    }

    pub(crate) fn stop(&mut self) {
        self.client_handler.on_stop();
        self.server_handler.on_stop();
    }

    fn on_to_swarm(
        &mut self,
        ev: ToSwarm<ReqRespEvent, THandlerInEvent<ReqRespBehaviour>>,
    ) -> Option<ToSwarm<Event, THandlerInEvent<Self>>> {
        match ev {
            ToSwarm::GenerateEvent(ev) => {
                self.on_req_resp_event(ev);
                None
            }
            _ => Some(ev.map_out(|_| unreachable!("GenerateEvent handled"))),
        }
    }

    #[instrument(level = "trace", skip_all)]
    fn on_req_resp_event(&mut self, ev: ReqRespEvent) {
        match ev {
            // Received a response for an ongoing outbound request
            ReqRespEvent::Message {
                message:
                    ReqRespMessage::Response {
                        request_id,
                        response,
                    },
                peer,
                ..
            } => {
                self.client_handler
                    .on_response_received(peer, request_id, response);
            }

            // Failure while client requests
            ReqRespEvent::OutboundFailure {
                peer,
                request_id,
                error,
                ..
            } => {
                self.client_handler.on_failure(peer, request_id, error);
            }

            // Received new inbound request
            ReqRespEvent::Message {
                message:
                    ReqRespMessage::Request {
                        request_id,
                        request,
                        channel,
                    },
                peer,
                ..
            } => {
                self.server_handler.on_request_received(
                    peer,
                    request_id,
                    request,
                    &mut self.req_resp,
                    channel,
                );
            }

            // Response to inbound request was sent
            ReqRespEvent::ResponseSent {
                peer, request_id, ..
            } => {
                self.server_handler.on_response_sent(peer, request_id);
            }

            // Failure while server responds
            ReqRespEvent::InboundFailure {
                peer,
                request_id,
                error,
                ..
            } => {
                self.server_handler.on_failure(peer, request_id, error);
            }
        }
    }
}

impl<S> NetworkBehaviour for Behaviour<S>
where
    S: Store + 'static,
{
    type ConnectionHandler = ConnHandler;
    type ToSwarm = Event;

    fn handle_established_inbound_connection(
        &mut self,
        connection_id: ConnectionId,
        peer: PeerId,
        local_addr: &Multiaddr,
        remote_addr: &Multiaddr,
    ) -> Result<Self::ConnectionHandler, ConnectionDenied> {
        self.req_resp
            .handle_established_inbound_connection(connection_id, peer, local_addr, remote_addr)
            .map(ConnHandler)
    }

    fn handle_established_outbound_connection(
        &mut self,
        connection_id: ConnectionId,
        peer: PeerId,
        addr: &Multiaddr,
        role_override: Endpoint,
        port_use: PortUse,
    ) -> Result<Self::ConnectionHandler, ConnectionDenied> {
        self.req_resp
            .handle_established_outbound_connection(
                connection_id,
                peer,
                addr,
                role_override,
                port_use,
            )
            .map(ConnHandler)
    }

    fn handle_pending_inbound_connection(
        &mut self,
        connection_id: ConnectionId,
        local_addr: &Multiaddr,
        remote_addr: &Multiaddr,
    ) -> Result<(), ConnectionDenied> {
        self.req_resp
            .handle_pending_inbound_connection(connection_id, local_addr, remote_addr)
    }

    fn handle_pending_outbound_connection(
        &mut self,
        connection_id: ConnectionId,
        maybe_peer: Option<PeerId>,
        addresses: &[Multiaddr],
        effective_role: Endpoint,
    ) -> Result<Vec<Multiaddr>, ConnectionDenied> {
        self.req_resp.handle_pending_outbound_connection(
            connection_id,
            maybe_peer,
            addresses,
            effective_role,
        )
    }

    fn on_swarm_event(&mut self, event: FromSwarm) {
        self.req_resp.on_swarm_event(event)
    }

    fn on_connection_handler_event(
        &mut self,
        peer_id: PeerId,
        connection_id: ConnectionId,
        event: THandlerOutEvent<Self>,
    ) {
        self.req_resp
            .on_connection_handler_event(peer_id, connection_id, event)
    }

    fn poll(
        &mut self,
        cx: &mut Context<'_>,
    ) -> Poll<ToSwarm<Self::ToSwarm, THandlerInEvent<Self>>> {
        loop {
            if let Poll::Ready(ev) = self.req_resp.poll(cx) {
                if let Some(ev) = self.on_to_swarm(ev) {
                    return Poll::Ready(ev);
                }

                continue;
            }

            if let Poll::Ready(ev) = self.client_handler.poll(cx) {
                return Poll::Ready(ToSwarm::GenerateEvent(ev));
            }

            if self.server_handler.poll(cx, &mut self.req_resp).is_ready() {
                continue;
            }

            return Poll::Pending;
        }
    }
}

pub(crate) struct ConnHandler(ReqRespConnectionHandler);

impl ConnectionHandler for ConnHandler {
    type ToBehaviour = <ReqRespConnectionHandler as ConnectionHandler>::ToBehaviour;
    type FromBehaviour = <ReqRespConnectionHandler as ConnectionHandler>::FromBehaviour;
    type InboundProtocol = <ReqRespConnectionHandler as ConnectionHandler>::InboundProtocol;
    type InboundOpenInfo = <ReqRespConnectionHandler as ConnectionHandler>::InboundOpenInfo;
    type OutboundProtocol = <ReqRespConnectionHandler as ConnectionHandler>::OutboundProtocol;
    type OutboundOpenInfo = <ReqRespConnectionHandler as ConnectionHandler>::OutboundOpenInfo;

    fn listen_protocol(&self) -> SubstreamProtocol<Self::InboundProtocol, Self::InboundOpenInfo> {
        self.0.listen_protocol().with_timeout(NEGOTIATION_TIMEOUT)
    }

    fn poll(
        &mut self,
        cx: &mut Context<'_>,
    ) -> Poll<
        ConnectionHandlerEvent<Self::OutboundProtocol, Self::OutboundOpenInfo, Self::ToBehaviour>,
    > {
        match self.0.poll(cx) {
            Poll::Ready(ConnectionHandlerEvent::OutboundSubstreamRequest { protocol }) => {
                Poll::Ready(ConnectionHandlerEvent::OutboundSubstreamRequest {
                    protocol: protocol.with_timeout(NEGOTIATION_TIMEOUT),
                })
            }
            ev => ev,
        }
    }

    fn on_behaviour_event(&mut self, event: Self::FromBehaviour) {
        self.0.on_behaviour_event(event)
    }

    fn on_connection_event(
        &mut self,
        event: ConnectionEvent<
            '_,
            Self::InboundProtocol,
            Self::OutboundProtocol,
            Self::InboundOpenInfo,
            Self::OutboundOpenInfo,
        >,
    ) {
        self.0.on_connection_event(event)
    }

    fn connection_keep_alive(&self) -> bool {
        self.0.connection_keep_alive()
    }

    fn poll_close(&mut self, cx: &mut Context<'_>) -> Poll<Option<Self::ToBehaviour>> {
        self.0.poll_close(cx)
    }
}

#[derive(Clone, Copy, Debug, Default)]
pub(crate) struct HeaderCodec;

#[async_trait]
impl Codec for HeaderCodec {
    type Protocol = StreamProtocol;
    type Request = HeaderRequest;
    type Response = Vec<HeaderResponse>;

    async fn read_request<T>(&mut self, _: &Self::Protocol, io: &mut T) -> io::Result<Self::Request>
    where
        T: AsyncRead + Unpin + Send,
    {
        let data = read_up_to(io, REQUEST_SIZE_LIMIT, REQUEST_TIME_LIMIT).await?;

        if data.len() >= REQUEST_SIZE_LIMIT {
            debug!("Message filled the whole buffer (len: {})", data.len());
        }

        parse_header_request(&data).ok_or_else(|| {
            // There are two cases that can reach here:
            //
            // 1. The request is invalid
            // 2. The request is incomplete because of the size limit or time limit
            io::Error::other("invalid or incomplete request")
        })
    }

    async fn read_response<T>(
        &mut self,
        _: &Self::Protocol,
        io: &mut T,
    ) -> io::Result<Self::Response>
    where
        T: AsyncRead + Unpin + Send,
    {
        let data = read_up_to(io, RESPONSE_SIZE_LIMIT, RESPONSE_TIME_LIMIT).await?;

        if data.len() >= RESPONSE_SIZE_LIMIT {
            debug!("Message filled the whole buffer (len: {})", data.len());
        }

        let mut data = &data[..];
        let mut msgs = Vec::new();

        while let Some((header, rest)) = parse_header_response(data) {
            msgs.push(header);
            data = rest;
        }

        if msgs.is_empty() {
            // There are two cases that can reach here:
            //
            // 1. The response is invalid
            // 2. The response is incomplete because of the size limit or time limit
            return Err(io::Error::other("invalid or incomplete response"));
        }

        Ok(msgs)
    }

    async fn write_request<T>(
        &mut self,
        _: &Self::Protocol,
        io: &mut T,
        req: Self::Request,
    ) -> io::Result<()>
    where
        T: AsyncWrite + Unpin + Send,
    {
        let mut buf = Vec::with_capacity(REQUEST_SIZE_LIMIT);

        let _ = req.encode_length_delimited(&mut buf);

        timeout(REQUEST_TIME_LIMIT, io.write_all(&buf))
            .await
            .map_err(|_| io::Error::other("writing request timed out"))??;

        Ok(())
    }

    async fn write_response<T>(
        &mut self,
        _: &Self::Protocol,
        io: &mut T,
        resps: Self::Response,
    ) -> io::Result<()>
    where
        T: AsyncWrite + Unpin + Send,
    {
        let mut buf = Vec::with_capacity(RESPONSE_SIZE_LIMIT);

        for resp in resps {
            if resp.encode_length_delimited(&mut buf).is_err() {
                // Error on encoding means the buffer is full.
                // We will send a partial response back.
                debug!("Sending partial response");
                break;
            }
        }

        timeout(RESPONSE_TIME_LIMIT, io.write_all(&buf))
            .await
            .map_err(|_| io::Error::other("writing response timed out"))??;

        Ok(())
    }
}

/// Reads up to `size_limit` within `time_limit`.
async fn read_up_to<T>(io: &mut T, size_limit: usize, time_limit: Duration) -> io::Result<Vec<u8>>
where
    T: AsyncRead + Unpin + Send,
{
    let mut buf = vec![0u8; size_limit];
    let mut read_len = 0;
    let now = Instant::now();

    loop {
        if read_len == buf.len() {
            // No empty space. Buffer is full.
            break;
        }

        let Some(time_limit) = time_limit.checked_sub(now.elapsed()) else {
            break;
        };

        let len = match timeout(time_limit, io.read(&mut buf[read_len..])).await {
            Ok(Ok(len)) => len,
            Ok(Err(e)) => return Err(e),
            Err(_) => break,
        };

        if len == 0 {
            // EOF
            break;
        }

        read_len += len;
    }

    buf.truncate(read_len);

    Ok(buf)
}

fn parse_delimiter(mut buf: &[u8]) -> Option<(usize, &[u8])> {
    if buf.is_empty() {
        return None;
    }

    let Ok(len) = prost::decode_length_delimiter(&mut buf) else {
        return None;
    };

    Some((len, buf))
}

fn parse_header_response(buf: &[u8]) -> Option<(HeaderResponse, &[u8])> {
    let (len, rest) = parse_delimiter(buf)?;

    if rest.len() < len {
        debug!("Message is incomplete: {len}");
        return None;
    }

    let Ok(msg) = HeaderResponse::decode(&rest[..len]) else {
        return None;
    };

    Some((msg, &rest[len..]))
}

fn parse_header_request(buf: &[u8]) -> Option<HeaderRequest> {
    let (len, rest) = parse_delimiter(buf)?;

    if rest.len() < len {
        debug!("Message is incomplete: {len}");
        return None;
    }

    let Ok(msg) = HeaderRequest::decode(&rest[..len]) else {
        return None;
    };

    Some(msg)
}

#[cfg(test)]
mod tests {
    use super::*;
    use bytes::BytesMut;
    use celestia_proto::p2p::pb::header_request::Data;
    use futures::io::{Cursor, Error};
    use lumina_utils::test_utils::async_test;
    use prost::encode_length_delimiter;
    use std::io::ErrorKind;
    use std::pin::Pin;

    #[async_test]
    async fn test_decode_header_request_empty() {
        let header_request = HeaderRequest {
            amount: 0,
            data: None,
        };

        let encoded_header_request = header_request.encode_length_delimited_to_vec();

        let mut reader = Cursor::new(encoded_header_request);

        let stream_protocol = StreamProtocol::new("/foo/bar/v0.1");
        let mut codec = HeaderCodec {};

        let decoded_header_request = codec
            .read_request(&stream_protocol, &mut reader)
            .await
            .unwrap();

        assert_eq!(header_request, decoded_header_request);
    }

    #[async_test]
    async fn test_decode_multiple_small_header_response() {
        const MSG_COUNT: usize = 10;
        let header_response = HeaderResponse {
            body: vec![1, 2, 3],
            status_code: 1,
        };

        let encoded_header_response = header_response.encode_length_delimited_to_vec();

        let mut multi_msg = vec![];
        for _ in 0..MSG_COUNT {
            multi_msg.extend_from_slice(&encoded_header_response);
        }
        let mut reader = Cursor::new(multi_msg);

        let stream_protocol = StreamProtocol::new("/foo/bar/v0.1");
        let mut codec = HeaderCodec {};

        let decoded_header_response = codec
            .read_response(&stream_protocol, &mut reader)
            .await
            .unwrap();

        for decoded_header in decoded_header_response.iter() {
            assert_eq!(&header_response, decoded_header);
        }
        assert_eq!(decoded_header_response.len(), MSG_COUNT);
    }

    #[async_test]
    async fn test_decode_header_request_too_large() {
        let too_long_message_len = REQUEST_SIZE_LIMIT + 1;
        let mut length_delimiter_buffer = BytesMut::new();
        prost::encode_length_delimiter(too_long_message_len, &mut length_delimiter_buffer).unwrap();
        let mut reader = Cursor::new(length_delimiter_buffer);

        let stream_protocol = StreamProtocol::new("/foo/bar/v0.1");
        let mut codec = HeaderCodec {};

        let decoding_error = codec
            .read_request(&stream_protocol, &mut reader)
            .await
            .expect_err("expected error for too large request");

        assert_eq!(decoding_error.kind(), ErrorKind::Other);
    }

    #[async_test]
    async fn test_decode_header_response_too_large() {
        let too_long_message_len = RESPONSE_SIZE_LIMIT + 1;
        let mut length_delimiter_buffer = BytesMut::new();
        encode_length_delimiter(too_long_message_len, &mut length_delimiter_buffer).unwrap();
        let mut reader = Cursor::new(length_delimiter_buffer);

        let stream_protocol = StreamProtocol::new("/foo/bar/v0.1");
        let mut codec = HeaderCodec {};

        let decoding_error = codec
            .read_response(&stream_protocol, &mut reader)
            .await
            .expect_err("expected error for too large request");

        assert_eq!(decoding_error.kind(), ErrorKind::Other);
    }

    #[test]
    fn test_invalid_varint() {
        // 10 consecutive bytes with continuation bit set + 1 byte, which is longer than allowed
        //    for length delimiter
        let varint = [
            0b1000_0000,
            0b1000_0000,
            0b1000_0000,
            0b1000_0000,
            0b1000_0000,
            0b1000_0000,
            0b1000_0000,
            0b1000_0000,
            0b1000_0000,
            0b1000_0000,
            0b0000_0001,
        ];

        assert_eq!(parse_delimiter(&varint), None);
    }

    #[test]
    fn parse_trailing_zero_varint() {
        let varint = [0b1000_0001, 0b0000_0000, 0b1111_1111];
        assert!(matches!(parse_delimiter(&varint), Some((1, [255]))));

        let varint = [0b1000_0000, 0b1000_0000, 0b1000_0000, 0b0000_0000];
        assert!(matches!(parse_delimiter(&varint), Some((0, []))));
    }

    #[async_test]
    async fn test_decode_header_double_response_data() {
        let mut header_response_buffer = BytesMut::with_capacity(512);
        let header_response0 = HeaderResponse {
            body: b"9999888877776666555544443333222211110000".to_vec(),
            status_code: 1,
        };
        let header_response1 = HeaderResponse {
            body: b"0000111122223333444455556666777788889999".to_vec(),
            status_code: 2,
        };
        header_response0
            .encode_length_delimited(&mut header_response_buffer)
            .unwrap();
        header_response1
            .encode_length_delimited(&mut header_response_buffer)
            .unwrap();
        let mut reader = Cursor::new(header_response_buffer);

        let stream_protocol = StreamProtocol::new("/foo/bar/v0.1");
        let mut codec = HeaderCodec {};

        let decoded_header_response = codec
            .read_response(&stream_protocol, &mut reader)
            .await
            .unwrap();
        assert_eq!(header_response0, decoded_header_response[0]);
        assert_eq!(header_response1, decoded_header_response[1]);
    }

    #[async_test]
    async fn test_decode_header_request_chunked_data() {
        let data = b"0123456789ABCDEFGHIJKLMNOPQRSTUVWXYZ";
        let header_request = HeaderRequest {
            amount: 1,
            data: Some(Data::Hash(data.to_vec())),
        };
        let encoded_header_request = header_request.encode_length_delimited_to_vec();

        let stream_protocol = StreamProtocol::new("/foo/bar/v0.1");
        let mut codec = HeaderCodec {};
        {
            let mut reader =
                ChunkyAsyncRead::<_, 1>::new(Cursor::new(encoded_header_request.clone()));
            let decoded_header_request = codec
                .read_request(&stream_protocol, &mut reader)
                .await
                .unwrap();
            assert_eq!(header_request, decoded_header_request);
        }
        {
            let mut reader =
                ChunkyAsyncRead::<_, 2>::new(Cursor::new(encoded_header_request.clone()));
            let decoded_header_request = codec
                .read_request(&stream_protocol, &mut reader)
                .await
                .unwrap();

            assert_eq!(header_request, decoded_header_request);
        }
        {
            let mut reader =
                ChunkyAsyncRead::<_, 3>::new(Cursor::new(encoded_header_request.clone()));
            let decoded_header_request = codec
                .read_request(&stream_protocol, &mut reader)
                .await
                .unwrap();

            assert_eq!(header_request, decoded_header_request);
        }
        {
            let mut reader =
                ChunkyAsyncRead::<_, 4>::new(Cursor::new(encoded_header_request.clone()));
            let decoded_header_request = codec
                .read_request(&stream_protocol, &mut reader)
                .await
                .unwrap();

            assert_eq!(header_request, decoded_header_request);
        }
    }

    #[async_test]
    async fn test_decode_header_response_chunked_data() {
        let data = b"0123456789ABCDEFGHIJKLMNOPQRSTUVWXYZ";
        let header_response = HeaderResponse {
            body: data.to_vec(),
            status_code: 2,
        };
        let encoded_header_response = header_response.encode_length_delimited_to_vec();

        let stream_protocol = StreamProtocol::new("/foo/bar/v0.1");
        let mut codec = HeaderCodec {};
        {
            let mut reader =
                ChunkyAsyncRead::<_, 1>::new(Cursor::new(encoded_header_response.clone()));
            let decoded_header_response = codec
                .read_response(&stream_protocol, &mut reader)
                .await
                .unwrap();
            assert_eq!(header_response, decoded_header_response[0]);
        }
        {
            let mut reader =
                ChunkyAsyncRead::<_, 2>::new(Cursor::new(encoded_header_response.clone()));
            let decoded_header_response = codec
                .read_response(&stream_protocol, &mut reader)
                .await
                .unwrap();

            assert_eq!(header_response, decoded_header_response[0]);
        }
        {
            let mut reader =
                ChunkyAsyncRead::<_, 3>::new(Cursor::new(encoded_header_response.clone()));
            let decoded_header_response = codec
                .read_response(&stream_protocol, &mut reader)
                .await
                .unwrap();

            assert_eq!(header_response, decoded_header_response[0]);
        }
        {
            let mut reader =
                ChunkyAsyncRead::<_, 4>::new(Cursor::new(encoded_header_response.clone()));
            let decoded_header_response = codec
                .read_response(&stream_protocol, &mut reader)
                .await
                .unwrap();

            assert_eq!(header_response, decoded_header_response[0]);
        }
    }

    #[async_test]
    async fn test_chunky_async_read() {
        let read_data = "FOO123";
        let cur0 = Cursor::new(read_data);
        let mut chunky = ChunkyAsyncRead::<_, 3>::new(cur0);

        let mut output_buffer: BytesMut = b"BAR987".as_ref().into();

        let _ = chunky.read(&mut output_buffer[..]).await.unwrap();
        assert_eq!(output_buffer, b"FOO987".as_ref());
    }

    struct ChunkyAsyncRead<T: AsyncRead + Unpin, const CHUNK_SIZE: usize> {
        inner: T,
    }

    impl<T: AsyncRead + Unpin, const CHUNK_SIZE: usize> ChunkyAsyncRead<T, CHUNK_SIZE> {
        fn new(inner: T) -> Self {
            ChunkyAsyncRead { inner }
        }
    }

    impl<T: AsyncRead + Unpin, const CHUNK_SIZE: usize> AsyncRead for ChunkyAsyncRead<T, CHUNK_SIZE> {
        fn poll_read(
            mut self: Pin<&mut Self>,
            cx: &mut Context<'_>,
            buf: &mut [u8],
        ) -> Poll<Result<usize, Error>> {
            let len = buf.len().min(CHUNK_SIZE);
            Pin::new(&mut self.inner).poll_read(cx, &mut buf[..len])
        }
    }
}<|MERGE_RESOLUTION|>--- conflicted
+++ resolved
@@ -93,9 +93,6 @@
     RequestCancelled,
 }
 
-<<<<<<< HEAD
-impl<S> Behaviour<S>
-=======
 #[derive(Debug)]
 pub(crate) enum Event {
     SchedulePendingRequests,
@@ -103,8 +100,7 @@
     NeedArchivalPeers,
 }
 
-impl<S> HeaderExBehaviour<S>
->>>>>>> 1ba6525a
+impl<S> Behaviour<S>
 where
     S: Store + 'static,
 {
