<<<<<<< HEAD
use std::collections::{HashMap, HashSet};
use std::fmt::Display;
=======
use std::io;
>>>>>>> d0f7e722
use std::sync::Arc;
use std::task::{Context, Poll};

use celestia_types::eds::ExtendedDataSquare;
use celestia_types::namespace_data::NamespaceData;
use celestia_types::nmt::Namespace;
use celestia_types::row::Row;
use celestia_types::sample::Sample;
use libp2p::core::Endpoint;
use libp2p::core::transport::PortUse;
use libp2p::gossipsub::{self, Message};
use libp2p::identity::Keypair;
use libp2p::swarm::{
    ConnectionDenied, ConnectionId, FromSwarm, NetworkBehaviour, THandlerInEvent, THandlerOutEvent,
    ToSwarm,
};
<<<<<<< HEAD
use libp2p::{Multiaddr, PeerId, gossipsub};
use thiserror::Error;
use tokio::sync::oneshot;
=======
use libp2p::{Multiaddr, PeerId, StreamProtocol};
use tracing::{debug, info};
>>>>>>> d0f7e722

mod client;
mod codec;

use self::client::Client;
use crate::p2p::P2pError;
<<<<<<< HEAD
use crate::peer_tracker::PeerTracker;
=======
use crate::p2p::shrex::pool_tracker::EdsNotification;
>>>>>>> d0f7e722
use crate::store::Store;

const ROW_PROTOCOL_ID: &str = "/shrex/v0.1.0/row_v0";
const SAMPLE_PROTOCOL_ID: &str = "/shrex/v0.1.0/sample_v0";
const NAMESPACE_DATA_PROTOCOL_ID: &str = "/shrex/v0.1.0/nd_v0";
const EDS_PROTOCOL_ID: &str = "/shrex/v0.1.0/eds_v0";

pub(crate) type Result<T, E = ShrExError> = std::result::Result<T, E>;

pub(crate) mod pool_tracker;

pub(crate) struct Config<'a, S> {
    pub network_id: &'a str,
    pub local_keypair: &'a Keypair,
    pub header_store: Arc<S>,
    pub stream_ctrl: libp2p_stream::Control,
}

pub(crate) struct Behaviour<S>
where
    S: Store + 'static,
{
    inner: InnerBehaviour,
    client: Client<S>,
    _da_pools: HashMap<u64, HashSet<PeerId>>,
    _store: Arc<S>,
}

#[derive(NetworkBehaviour)]
pub(crate) struct InnerBehaviour {
    // TODO: this is a workaround, should be replaced with a real floodsub
    // rust-libp2p implementation of the floodsub isn't compliant with a spec,
    // so we work that around by using a gossipsub configured with floodsub support.
    // Gossipsub will always receive from and forward messages to all the floodsub peers.
    // Since we always maintain a connection with a few bridge (and possibly archival)
    // nodes, then if we assume those nodes correctly use only floodsub protocol,
    // we cannot be isolated in a way described in a shrex-sub spec:
    // https://github.com/celestiaorg/celestia-node/blob/76db37cc4ac09e892122a081b8bea24f87899f11/specs/src/shrex/shrex-sub.md#why-not-gossipsub
    shrex_sub: gossipsub::Behaviour,
<<<<<<< HEAD
=======
    pool_tracker: pool_tracker::PoolTracker<S>,
    _store: Arc<S>,
>>>>>>> d0f7e722
}

#[derive(Debug)]
pub(crate) enum Event {
<<<<<<< HEAD
    SchedulePendingRequests,
}

#[derive(Debug, Error)]
pub enum ShrExError {
    /// Request cancelled because [`Node`] is stopping.
    ///
    /// [`Node`]: crate::node::Node
    #[error("Request cancelled because `Node` is stopping")]
    RequestCancelled,

    #[error("Invalid request: {0}")]
    InvalidRequest(String),

    #[error("Max tries reached")]
    MaxTriesReached,
}

impl ShrExError {
    pub(crate) fn invalid_request(s: impl Display) -> ShrExError {
        ShrExError::InvalidRequest(s.to_string())
    }
=======
    PoolUpdate {
        add_peers: Vec<PeerId>,
        blacklist_peers: Vec<PeerId>,
    },
>>>>>>> d0f7e722
}

impl<S> Behaviour<S>
where
    S: Store,
{
    pub fn new(config: Config<'_, S>) -> Result<Self, P2pError> {
        let message_authenticity =
            gossipsub::MessageAuthenticity::Signed(config.local_keypair.clone());

        let shrex_sub_config = gossipsub::ConfigBuilder::default()
            // replace default meshsub protocols with something that won't match
            // note: this may create an additional, exclusive lumina-only gossip mesh :)
            .protocol_id_prefix("/nosub")
            // add floodsub protocol
            .support_floodsub()
            // and floodsub publish behaviour
            .flood_publish(true)
            .validation_mode(gossipsub::ValidationMode::Strict)
            .validate_messages()
            .build()
            .map_err(|e| P2pError::GossipsubInit(e.to_string()))?;

        // build a gossipsub network behaviour
        let mut shrex_sub: gossipsub::Behaviour =
            gossipsub::Behaviour::new(message_authenticity, shrex_sub_config)
                .map_err(|e| P2pError::GossipsubInit(e.to_string()))?;

        let topic = format!("{}/eds-sub/v0.2.0", config.network_id);
        shrex_sub
            .subscribe(&gossipsub::IdentTopic::new(topic))
            .map_err(|e| P2pError::GossipsubInit(e.to_string()))?;

        let client = Client::new(&config);

        Ok(Self {
<<<<<<< HEAD
            inner: InnerBehaviour { shrex_sub },
            client,
            _da_pools: HashMap::new(),
=======
            shrex_sub,
            req_resp: request_response::Behaviour::new(
                [(
                    protocol_id(config.network_id, "/todo/v0.0.1"),
                    ProtocolSupport::Full,
                )],
                request_response::Config::default(),
            ),
            pool_tracker: pool_tracker::PoolTracker::new(config.header_store.clone()),
>>>>>>> d0f7e722
            _store: config.header_store,
        })
    }

<<<<<<< HEAD
    fn on_to_swarm(
        &mut self,
        ev: ToSwarm<InnerBehaviourEvent, THandlerInEvent<InnerBehaviour>>,
    ) -> Option<ToSwarm<Event, THandlerInEvent<Self>>> {
        match ev {
            ToSwarm::GenerateEvent(InnerBehaviourEvent::ShrexSub(_ev)) => {
                // TODO: Handle shrex sub events and do not propagate them
                None
            }
            _ => Some(ev.map_out(|_| unreachable!("GenerateEvent handled"))),
        }
    }

    pub(crate) fn stop(&mut self) {
        self.client.on_stop();
    }

    pub(crate) fn schedule_pending_requests(&mut self, peer_tracker: &PeerTracker) {
        self.client.schedule_pending_requests(peer_tracker);
    }

    #[allow(dead_code)]
    pub(crate) async fn get_row(
        &mut self,
        height: u64,
        index: u16,
        respond_to: oneshot::Sender<Result<Row, P2pError>>,
    ) {
        self.client.get_row(height, index, respond_to).await;
    }

    pub(crate) async fn get_sample(
        &mut self,
        height: u64,
        row_index: u16,
        column_index: u16,
        respond_to: oneshot::Sender<Result<Sample, P2pError>>,
    ) {
        self.client
            .get_sample(height, row_index, column_index, respond_to)
            .await;
    }

    #[allow(dead_code)]
    pub(crate) async fn get_namespace_data(
        &mut self,
        height: u64,
        namespace: Namespace,
        respond_to: oneshot::Sender<Result<NamespaceData, P2pError>>,
    ) {
        self.client
            .get_namespace_data(height, namespace, respond_to)
            .await;
    }

    pub(crate) async fn get_eds(
        &mut self,
        height: u64,
        respond_to: oneshot::Sender<Result<ExtendedDataSquare, P2pError>>,
    ) {
        self.client.get_eds(height, respond_to).await
=======
    fn handle_shrex_event(
        &mut self,
        ev: ToSwarm<gossipsub::Event, THandlerInEvent<gossipsub::Behaviour>>,
    ) -> Poll<ToSwarm<Event, THandlerInEvent<Self>>> {
        if let ToSwarm::GenerateEvent(ev) = ev {
            match ev {
                gossipsub::Event::Message {
                    message: Message { source, data, .. },
                    ..
                } => {
                    if let Ok(EdsNotification { height, data_hash }) =
                        EdsNotification::deserialize_and_validate(data.as_ref())
                    {
                        if let Some(peer_id) = source {
                            self.pool_tracker
                                .add_peer_for_hash(peer_id, data_hash, height);
                        }
                    } else {
                        debug!("Invalid shrex sub message");
                    }
                }
                gossipsub::Event::SlowPeer {
                    peer_id,
                    failed_messages,
                } => info!("{peer_id} slow: {failed_messages:?}"),
                _ => (),
            }
        } else {
            return Poll::Ready(
                ev.map_out(|_| unreachable!("GenerateEvent handled"))
                    .map_in(Either::Left),
            );
        }
        Poll::Pending
>>>>>>> d0f7e722
    }
}

impl<S> NetworkBehaviour for Behaviour<S>
where
    S: Store + 'static,
{
    type ConnectionHandler = <InnerBehaviour as NetworkBehaviour>::ConnectionHandler;
    type ToSwarm = Event;

    fn handle_established_inbound_connection(
        &mut self,
        connection_id: ConnectionId,
        peer: PeerId,
        local_addr: &Multiaddr,
        remote_addr: &Multiaddr,
    ) -> Result<Self::ConnectionHandler, ConnectionDenied> {
        self.inner.handle_established_inbound_connection(
            connection_id,
            peer,
            local_addr,
            remote_addr,
        )
    }

    fn handle_established_outbound_connection(
        &mut self,
        connection_id: ConnectionId,
        peer: PeerId,
        addr: &Multiaddr,
        role_override: Endpoint,
        port_use: PortUse,
    ) -> Result<Self::ConnectionHandler, ConnectionDenied> {
        self.inner.handle_established_outbound_connection(
            connection_id,
            peer,
            addr,
            role_override,
            port_use,
        )
    }

    fn handle_pending_inbound_connection(
        &mut self,
        connection_id: ConnectionId,
        local_addr: &Multiaddr,
        remote_addr: &Multiaddr,
    ) -> Result<(), ConnectionDenied> {
        self.inner
            .handle_pending_inbound_connection(connection_id, local_addr, remote_addr)
    }

    fn handle_pending_outbound_connection(
        &mut self,
        connection_id: ConnectionId,
        maybe_peer: Option<PeerId>,
        addresses: &[Multiaddr],
        effective_role: Endpoint,
    ) -> Result<Vec<Multiaddr>, ConnectionDenied> {
        self.inner.handle_pending_outbound_connection(
            connection_id,
            maybe_peer,
            addresses,
            effective_role,
        )
    }

    fn on_swarm_event(&mut self, event: FromSwarm) {
        self.inner.on_swarm_event(event)
    }

    fn on_connection_handler_event(
        &mut self,
        peer_id: PeerId,
        connection_id: ConnectionId,
        event: THandlerOutEvent<Self>,
    ) {
        self.inner
            .on_connection_handler_event(peer_id, connection_id, event)
    }

    fn poll(
        &mut self,
        cx: &mut Context<'_>,
    ) -> Poll<ToSwarm<Self::ToSwarm, THandlerInEvent<Self>>> {
<<<<<<< HEAD
        if let Poll::Ready(ev) = self.inner.poll(cx)
            && let Some(ev) = self.on_to_swarm(ev)
=======
        if let Poll::Ready(Some(ev)) = self.pool_tracker.poll(cx) {
            return Poll::Ready(ToSwarm::GenerateEvent(ev));
        }

        if let Poll::Ready(ev) = self.shrex_sub.poll(cx)
            && let Poll::Ready(ev) = self.handle_shrex_event(ev)
>>>>>>> d0f7e722
        {
            return Poll::Ready(ev);
        }

        if let Poll::Ready(ev) = self.client.poll(cx) {
            return Poll::Ready(ToSwarm::GenerateEvent(ev));
        }

        Poll::Pending
    }
}<|MERGE_RESOLUTION|>--- conflicted
+++ resolved
@@ -1,9 +1,4 @@
-<<<<<<< HEAD
-use std::collections::{HashMap, HashSet};
 use std::fmt::Display;
-=======
-use std::io;
->>>>>>> d0f7e722
 use std::sync::Arc;
 use std::task::{Context, Poll};
 
@@ -20,25 +15,19 @@
     ConnectionDenied, ConnectionId, FromSwarm, NetworkBehaviour, THandlerInEvent, THandlerOutEvent,
     ToSwarm,
 };
-<<<<<<< HEAD
-use libp2p::{Multiaddr, PeerId, gossipsub};
+use libp2p::{Multiaddr, PeerId};
 use thiserror::Error;
 use tokio::sync::oneshot;
-=======
-use libp2p::{Multiaddr, PeerId, StreamProtocol};
 use tracing::{debug, info};
->>>>>>> d0f7e722
 
 mod client;
 mod codec;
-
-use self::client::Client;
+pub(crate) mod pool_tracker;
+
 use crate::p2p::P2pError;
-<<<<<<< HEAD
+use crate::p2p::shrex::client::Client;
+use crate::p2p::shrex::pool_tracker::EdsNotification;
 use crate::peer_tracker::PeerTracker;
-=======
-use crate::p2p::shrex::pool_tracker::EdsNotification;
->>>>>>> d0f7e722
 use crate::store::Store;
 
 const ROW_PROTOCOL_ID: &str = "/shrex/v0.1.0/row_v0";
@@ -47,8 +36,6 @@
 const EDS_PROTOCOL_ID: &str = "/shrex/v0.1.0/eds_v0";
 
 pub(crate) type Result<T, E = ShrExError> = std::result::Result<T, E>;
-
-pub(crate) mod pool_tracker;
 
 pub(crate) struct Config<'a, S> {
     pub network_id: &'a str,
@@ -63,7 +50,7 @@
 {
     inner: InnerBehaviour,
     client: Client<S>,
-    _da_pools: HashMap<u64, HashSet<PeerId>>,
+    pool_tracker: pool_tracker::PoolTracker<S>,
     _store: Arc<S>,
 }
 
@@ -78,17 +65,16 @@
     // we cannot be isolated in a way described in a shrex-sub spec:
     // https://github.com/celestiaorg/celestia-node/blob/76db37cc4ac09e892122a081b8bea24f87899f11/specs/src/shrex/shrex-sub.md#why-not-gossipsub
     shrex_sub: gossipsub::Behaviour,
-<<<<<<< HEAD
-=======
-    pool_tracker: pool_tracker::PoolTracker<S>,
-    _store: Arc<S>,
->>>>>>> d0f7e722
 }
 
 #[derive(Debug)]
 pub(crate) enum Event {
-<<<<<<< HEAD
     SchedulePendingRequests,
+
+    PoolUpdate {
+        add_peers: Vec<PeerId>,
+        blacklist_peers: Vec<PeerId>,
+    },
 }
 
 #[derive(Debug, Error)]
@@ -110,12 +96,6 @@
     pub(crate) fn invalid_request(s: impl Display) -> ShrExError {
         ShrExError::InvalidRequest(s.to_string())
     }
-=======
-    PoolUpdate {
-        add_peers: Vec<PeerId>,
-        blacklist_peers: Vec<PeerId>,
-    },
->>>>>>> d0f7e722
 }
 
 impl<S> Behaviour<S>
@@ -152,36 +132,50 @@
         let client = Client::new(&config);
 
         Ok(Self {
-<<<<<<< HEAD
             inner: InnerBehaviour { shrex_sub },
             client,
-            _da_pools: HashMap::new(),
-=======
-            shrex_sub,
-            req_resp: request_response::Behaviour::new(
-                [(
-                    protocol_id(config.network_id, "/todo/v0.0.1"),
-                    ProtocolSupport::Full,
-                )],
-                request_response::Config::default(),
-            ),
             pool_tracker: pool_tracker::PoolTracker::new(config.header_store.clone()),
->>>>>>> d0f7e722
             _store: config.header_store,
         })
     }
 
-<<<<<<< HEAD
     fn on_to_swarm(
         &mut self,
         ev: ToSwarm<InnerBehaviourEvent, THandlerInEvent<InnerBehaviour>>,
     ) -> Option<ToSwarm<Event, THandlerInEvent<Self>>> {
         match ev {
-            ToSwarm::GenerateEvent(InnerBehaviourEvent::ShrexSub(_ev)) => {
-                // TODO: Handle shrex sub events and do not propagate them
+            ToSwarm::GenerateEvent(InnerBehaviourEvent::ShrexSub(ev)) => {
+                self.on_shrex_sub_event(ev);
                 None
             }
             _ => Some(ev.map_out(|_| unreachable!("GenerateEvent handled"))),
+        }
+    }
+
+    fn on_shrex_sub_event(&mut self, ev: gossipsub::Event) {
+        match ev {
+            gossipsub::Event::Message {
+                message: Message { source, data, .. },
+                ..
+            } => {
+                if let Ok(EdsNotification { height, data_hash }) =
+                    EdsNotification::deserialize_and_validate(data.as_ref())
+                {
+                    if let Some(peer_id) = source {
+                        self.pool_tracker
+                            .add_peer_for_hash(peer_id, data_hash, height);
+                    }
+                } else {
+                    debug!("Invalid shrex sub message");
+                }
+            }
+
+            gossipsub::Event::SlowPeer {
+                peer_id,
+                failed_messages,
+            } => info!("{peer_id} slow: {failed_messages:?}"),
+
+            _ => {}
         }
     }
 
@@ -233,42 +227,6 @@
         respond_to: oneshot::Sender<Result<ExtendedDataSquare, P2pError>>,
     ) {
         self.client.get_eds(height, respond_to).await
-=======
-    fn handle_shrex_event(
-        &mut self,
-        ev: ToSwarm<gossipsub::Event, THandlerInEvent<gossipsub::Behaviour>>,
-    ) -> Poll<ToSwarm<Event, THandlerInEvent<Self>>> {
-        if let ToSwarm::GenerateEvent(ev) = ev {
-            match ev {
-                gossipsub::Event::Message {
-                    message: Message { source, data, .. },
-                    ..
-                } => {
-                    if let Ok(EdsNotification { height, data_hash }) =
-                        EdsNotification::deserialize_and_validate(data.as_ref())
-                    {
-                        if let Some(peer_id) = source {
-                            self.pool_tracker
-                                .add_peer_for_hash(peer_id, data_hash, height);
-                        }
-                    } else {
-                        debug!("Invalid shrex sub message");
-                    }
-                }
-                gossipsub::Event::SlowPeer {
-                    peer_id,
-                    failed_messages,
-                } => info!("{peer_id} slow: {failed_messages:?}"),
-                _ => (),
-            }
-        } else {
-            return Poll::Ready(
-                ev.map_out(|_| unreachable!("GenerateEvent handled"))
-                    .map_in(Either::Left),
-            );
-        }
-        Poll::Pending
->>>>>>> d0f7e722
     }
 }
 
@@ -354,21 +312,16 @@
         &mut self,
         cx: &mut Context<'_>,
     ) -> Poll<ToSwarm<Self::ToSwarm, THandlerInEvent<Self>>> {
-<<<<<<< HEAD
         if let Poll::Ready(ev) = self.inner.poll(cx)
             && let Some(ev) = self.on_to_swarm(ev)
-=======
+        {
+            return Poll::Ready(ev);
+        }
+
         if let Poll::Ready(Some(ev)) = self.pool_tracker.poll(cx) {
             return Poll::Ready(ToSwarm::GenerateEvent(ev));
         }
 
-        if let Poll::Ready(ev) = self.shrex_sub.poll(cx)
-            && let Poll::Ready(ev) = self.handle_shrex_event(ev)
->>>>>>> d0f7e722
-        {
-            return Poll::Ready(ev);
-        }
-
         if let Poll::Ready(ev) = self.client.poll(cx) {
             return Poll::Ready(ToSwarm::GenerateEvent(ev));
         }
