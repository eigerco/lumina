// TODO: remove this
#![allow(unused)]

use std::collections::{HashMap, HashSet};
use std::sync::Arc;
use std::task::{Context, Poll};

use celestia_types::row::{Row, RowId};
use futures::AsyncWrite;
use libp2p::core::Endpoint;
use libp2p::core::transport::PortUse;
<<<<<<< HEAD
use libp2p::floodsub::Topic;
use libp2p::request_response::{self, ProtocolSupport};
=======
use libp2p::identity::Keypair;
use libp2p::request_response::{self, Codec, ProtocolSupport};
>>>>>>> 4904a064
use libp2p::swarm::handler::ConnectionEvent;
use libp2p::swarm::{
    ConnectionDenied, ConnectionHandler, ConnectionHandlerEvent, ConnectionId, FromSwarm,
    NetworkBehaviour, SubstreamProtocol, THandlerInEvent, THandlerOutEvent, ToSwarm,
};
<<<<<<< HEAD
use libp2p::{Multiaddr, PeerId, floodsub};

mod client;
mod codec;

use self::client::Client;
use self::codec::RowCodec;
=======
use libp2p::{Multiaddr, PeerId, StreamProtocol, gossipsub};

use crate::p2p::P2pError;
>>>>>>> 4904a064
use crate::store::Store;
use crate::utils::protocol_id;

type RowReqRespEvent = request_response::Event<RowId, Row>;
type RowReqRespMessage = request_response::Message<RowId, Row>;

pub(crate) struct Config<'a, S> {
    pub network_id: &'a str,
    pub local_keypair: &'a Keypair,
    pub header_store: Arc<S>,
}

pub(crate) struct Behaviour<S>
where
    S: Store + 'static,
{
<<<<<<< HEAD
    inner: Inner,
    _client: Client,
=======
    req_resp: request_response::Behaviour<TodoCodec>,
    // TODO: this is a workaround, should be replaced with a real floodsub
    // rust-libp2p implementation of the floodsub isn't compliant with a spec,
    // so we work that around by using a gossipsub configured with floodsub support.
    // Gossipsub will always receive from and forward messages to all the floodsub peers.
    // Since we always maintain a connection with a few bridge (and possibly archival)
    // nodes, then if we assume those nodes correctly use only floodsub protocol,
    // we cannot be isolated in a way described in a shrex-sub spec:
    // https://github.com/celestiaorg/celestia-node/blob/76db37cc4ac09e892122a081b8bea24f87899f11/specs/src/shrex/shrex-sub.md#why-not-gossipsub
    shrex_sub: gossipsub::Behaviour,
>>>>>>> 4904a064
    _da_pools: HashMap<u64, HashSet<PeerId>>,
    _store: Arc<S>,
}

#[derive(NetworkBehaviour)]
pub(crate) struct Inner {
    shrex_sub: floodsub::Behaviour,
    row_req_resp: request_response::Behaviour<RowCodec>,
}

#[derive(Debug)]
pub(crate) enum Event {}

impl<S> Behaviour<S>
where
    S: Store,
{
    pub fn new(config: Config<'_, S>) -> Result<Self, P2pError> {
        let message_authenticity =
            gossipsub::MessageAuthenticity::Signed(config.local_keypair.clone());

        let shrex_sub_config = gossipsub::ConfigBuilder::default()
            // replace default meshsub protocols with something that won't match
            // note: this may create an additional, exclusive lumina-only gossip mesh :)
            .protocol_id_prefix("/nosub")
            // add floodsub protocol
            .support_floodsub()
            // and floodsub publish behaviour
            .flood_publish(true)
            .validation_mode(gossipsub::ValidationMode::Strict)
            .validate_messages()
            .build()
            .map_err(|e| P2pError::GossipsubInit(e.to_string()))?;

        // build a gossipsub network behaviour
        let mut shrex_sub: gossipsub::Behaviour =
            gossipsub::Behaviour::new(message_authenticity, shrex_sub_config)
                .map_err(|e| P2pError::GossipsubInit(e.to_string()))?;

        let topic = format!("{}/eds-sub/v0.2.0", config.network_id);
        shrex_sub
            .subscribe(&gossipsub::IdentTopic::new(topic))
            .map_err(|e| P2pError::GossipsubInit(e.to_string()))?;

<<<<<<< HEAD
        Self {
            inner: Inner {
                shrex_sub,
                row_req_resp: request_response::Behaviour::new(
                    [(
                        protocol_id(config.network_id, "/shrex/v0.1.0/row_v0"),
                        ProtocolSupport::Full,
                    )],
                    request_response::Config::default(),
                ),
            },
            _client: Client::new(),
=======
        Ok(Self {
            shrex_sub,
            req_resp: request_response::Behaviour::new(
                [(
                    protocol_id(config.network_id, "/todo/v0.0.1"),
                    ProtocolSupport::Full,
                )],
                request_response::Config::default(),
            ),
>>>>>>> 4904a064
            _da_pools: HashMap::new(),
            _store: config.header_store,
        })
    }

    fn on_to_swarm(
        &mut self,
        ev: ToSwarm<InnerEvent, THandlerInEvent<Inner>>,
    ) -> Option<ToSwarm<Event, THandlerInEvent<Self>>> {
        match ev {
            ToSwarm::GenerateEvent(InnerEvent::ShrexSub(ev)) => {
                // TODO: Handle shrex sub events and do not propagate them
                None
            }
            ToSwarm::GenerateEvent(InnerEvent::RowReqResp(ev)) => {
                self.on_row_req_resp_event(ev);
                None
            }
            _ => Some(ev.map_out(|_| unreachable!("GenerateEvent handled"))),
        }
    }

    fn on_row_req_resp_event(&mut self, ev: RowReqRespEvent) {
        match ev {
            // Received a response for an ongoing outbound request
            RowReqRespEvent::Message {
                message:
                    RowReqRespMessage::Response {
                        request_id,
                        response,
                    },
                peer,
                ..
            } => {
                todo!();
            }

            // Failure while client requests
            RowReqRespEvent::OutboundFailure {
                peer,
                request_id,
                error,
                ..
            } => {
                todo!();
            }

            // Received new inbound request
            RowReqRespEvent::Message {
                message:
                    RowReqRespMessage::Request {
                        request_id,
                        request,
                        channel,
                    },
                peer,
                ..
            } => {
                todo!();
            }

            // Response to inbound request was sent
            RowReqRespEvent::ResponseSent {
                peer, request_id, ..
            } => {
                todo!();
            }

            // Failure while server responds
            RowReqRespEvent::InboundFailure {
                peer,
                request_id,
                error,
                ..
            } => {
                todo!();
            }
        }
    }
}

impl<S> NetworkBehaviour for Behaviour<S>
where
    S: Store + 'static,
{
    type ConnectionHandler = InnerConnectionHandler;
    type ToSwarm = Event;

    fn handle_established_inbound_connection(
        &mut self,
        connection_id: ConnectionId,
        peer: PeerId,
        local_addr: &Multiaddr,
        remote_addr: &Multiaddr,
    ) -> Result<Self::ConnectionHandler, ConnectionDenied> {
        self.inner.handle_established_inbound_connection(
            connection_id,
            peer,
            local_addr,
            remote_addr,
        )
    }

    fn handle_established_outbound_connection(
        &mut self,
        connection_id: ConnectionId,
        peer: PeerId,
        addr: &Multiaddr,
        role_override: Endpoint,
        port_use: PortUse,
    ) -> Result<Self::ConnectionHandler, ConnectionDenied> {
        self.inner.handle_established_outbound_connection(
            connection_id,
            peer,
            addr,
            role_override,
            port_use,
        )
    }

    fn handle_pending_inbound_connection(
        &mut self,
        connection_id: ConnectionId,
        local_addr: &Multiaddr,
        remote_addr: &Multiaddr,
    ) -> Result<(), ConnectionDenied> {
        self.inner
            .handle_pending_inbound_connection(connection_id, local_addr, remote_addr)
    }

    fn handle_pending_outbound_connection(
        &mut self,
        connection_id: ConnectionId,
        maybe_peer: Option<PeerId>,
        addresses: &[Multiaddr],
        effective_role: Endpoint,
    ) -> Result<Vec<Multiaddr>, ConnectionDenied> {
        self.inner.handle_pending_outbound_connection(
            connection_id,
            maybe_peer,
            addresses,
            effective_role,
        )
    }

    fn on_swarm_event(&mut self, event: FromSwarm) {
<<<<<<< HEAD
        self.inner.on_swarm_event(event)
=======
        self.shrex_sub.on_swarm_event(event);
        self.req_resp.on_swarm_event(event);
>>>>>>> 4904a064
    }

    fn on_connection_handler_event(
        &mut self,
        peer_id: PeerId,
        connection_id: ConnectionId,
        event: THandlerOutEvent<Self>,
    ) {
        self.inner
            .on_connection_handler_event(peer_id, connection_id, event)
    }

    fn poll(
        &mut self,
        cx: &mut Context<'_>,
    ) -> Poll<ToSwarm<Self::ToSwarm, THandlerInEvent<Self>>> {
        if let Poll::Ready(ev) = self.inner.poll(cx) {
            if let Some(ev) = self.on_to_swarm(ev) {
                return Poll::Ready(ev);
            }
        }

        Poll::Pending
    }
}

<<<<<<< HEAD
type InnerConnectionHandler = <Inner as NetworkBehaviour>::ConnectionHandler;
=======
type ConnHandlerSelect = ConnectionHandlerSelect<
    THandler<gossipsub::Behaviour>,
    THandler<request_response::Behaviour<TodoCodec>>,
>;
>>>>>>> 4904a064

pub(crate) struct ConnHandler(InnerConnectionHandler);

impl ConnectionHandler for ConnHandler {
    type ToBehaviour = <InnerConnectionHandler as ConnectionHandler>::ToBehaviour;
    type FromBehaviour = <InnerConnectionHandler as ConnectionHandler>::FromBehaviour;
    type InboundProtocol = <InnerConnectionHandler as ConnectionHandler>::InboundProtocol;
    type InboundOpenInfo = <InnerConnectionHandler as ConnectionHandler>::InboundOpenInfo;
    type OutboundProtocol = <InnerConnectionHandler as ConnectionHandler>::OutboundProtocol;
    type OutboundOpenInfo = <InnerConnectionHandler as ConnectionHandler>::OutboundOpenInfo;

    fn listen_protocol(&self) -> SubstreamProtocol<Self::InboundProtocol, Self::InboundOpenInfo> {
        self.0.listen_protocol()
    }

    fn poll(
        &mut self,
        cx: &mut Context<'_>,
    ) -> Poll<
        ConnectionHandlerEvent<Self::OutboundProtocol, Self::OutboundOpenInfo, Self::ToBehaviour>,
    > {
        self.0.poll(cx)
    }

    fn on_behaviour_event(&mut self, event: Self::FromBehaviour) {
        self.0.on_behaviour_event(event)
    }

    fn on_connection_event(
        &mut self,
        event: ConnectionEvent<
            '_,
            Self::InboundProtocol,
            Self::OutboundProtocol,
            Self::InboundOpenInfo,
            Self::OutboundOpenInfo,
        >,
    ) {
        self.0.on_connection_event(event)
    }

    fn connection_keep_alive(&self) -> bool {
        self.0.connection_keep_alive()
    }

    fn poll_close(&mut self, cx: &mut Context<'_>) -> Poll<Option<Self::ToBehaviour>> {
        self.0.poll_close(cx)
    }
}<|MERGE_RESOLUTION|>--- conflicted
+++ resolved
@@ -9,31 +9,22 @@
 use futures::AsyncWrite;
 use libp2p::core::Endpoint;
 use libp2p::core::transport::PortUse;
-<<<<<<< HEAD
-use libp2p::floodsub::Topic;
+use libp2p::identity::Keypair;
 use libp2p::request_response::{self, ProtocolSupport};
-=======
-use libp2p::identity::Keypair;
-use libp2p::request_response::{self, Codec, ProtocolSupport};
->>>>>>> 4904a064
 use libp2p::swarm::handler::ConnectionEvent;
 use libp2p::swarm::{
     ConnectionDenied, ConnectionHandler, ConnectionHandlerEvent, ConnectionId, FromSwarm,
     NetworkBehaviour, SubstreamProtocol, THandlerInEvent, THandlerOutEvent, ToSwarm,
 };
-<<<<<<< HEAD
-use libp2p::{Multiaddr, PeerId, floodsub};
+use libp2p::{Multiaddr, PeerId, gossipsub};
 
 mod client;
 mod codec;
 
 use self::client::Client;
 use self::codec::RowCodec;
-=======
-use libp2p::{Multiaddr, PeerId, StreamProtocol, gossipsub};
 
 use crate::p2p::P2pError;
->>>>>>> 4904a064
 use crate::store::Store;
 use crate::utils::protocol_id;
 
@@ -50,11 +41,14 @@
 where
     S: Store + 'static,
 {
-<<<<<<< HEAD
     inner: Inner,
     _client: Client,
-=======
-    req_resp: request_response::Behaviour<TodoCodec>,
+    _da_pools: HashMap<u64, HashSet<PeerId>>,
+    _store: Arc<S>,
+}
+
+#[derive(NetworkBehaviour)]
+pub(crate) struct Inner {
     // TODO: this is a workaround, should be replaced with a real floodsub
     // rust-libp2p implementation of the floodsub isn't compliant with a spec,
     // so we work that around by using a gossipsub configured with floodsub support.
@@ -64,14 +58,6 @@
     // we cannot be isolated in a way described in a shrex-sub spec:
     // https://github.com/celestiaorg/celestia-node/blob/76db37cc4ac09e892122a081b8bea24f87899f11/specs/src/shrex/shrex-sub.md#why-not-gossipsub
     shrex_sub: gossipsub::Behaviour,
->>>>>>> 4904a064
-    _da_pools: HashMap<u64, HashSet<PeerId>>,
-    _store: Arc<S>,
-}
-
-#[derive(NetworkBehaviour)]
-pub(crate) struct Inner {
-    shrex_sub: floodsub::Behaviour,
     row_req_resp: request_response::Behaviour<RowCodec>,
 }
 
@@ -109,8 +95,7 @@
             .subscribe(&gossipsub::IdentTopic::new(topic))
             .map_err(|e| P2pError::GossipsubInit(e.to_string()))?;
 
-<<<<<<< HEAD
-        Self {
+        Ok(Self {
             inner: Inner {
                 shrex_sub,
                 row_req_resp: request_response::Behaviour::new(
@@ -122,17 +107,6 @@
                 ),
             },
             _client: Client::new(),
-=======
-        Ok(Self {
-            shrex_sub,
-            req_resp: request_response::Behaviour::new(
-                [(
-                    protocol_id(config.network_id, "/todo/v0.0.1"),
-                    ProtocolSupport::Full,
-                )],
-                request_response::Config::default(),
-            ),
->>>>>>> 4904a064
             _da_pools: HashMap::new(),
             _store: config.header_store,
         })
@@ -279,12 +253,7 @@
     }
 
     fn on_swarm_event(&mut self, event: FromSwarm) {
-<<<<<<< HEAD
         self.inner.on_swarm_event(event)
-=======
-        self.shrex_sub.on_swarm_event(event);
-        self.req_resp.on_swarm_event(event);
->>>>>>> 4904a064
     }
 
     fn on_connection_handler_event(
@@ -311,14 +280,7 @@
     }
 }
 
-<<<<<<< HEAD
 type InnerConnectionHandler = <Inner as NetworkBehaviour>::ConnectionHandler;
-=======
-type ConnHandlerSelect = ConnectionHandlerSelect<
-    THandler<gossipsub::Behaviour>,
-    THandler<request_response::Behaviour<TodoCodec>>,
->;
->>>>>>> 4904a064
 
 pub(crate) struct ConnHandler(InnerConnectionHandler);
 
