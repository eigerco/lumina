--- conflicted
+++ resolved
@@ -8,18 +8,15 @@
 use futures::{AsyncRead, AsyncReadExt, AsyncWrite, AsyncWriteExt};
 use libp2p::core::Endpoint;
 use libp2p::request_response::{self, Codec, ProtocolSupport};
-<<<<<<< HEAD
 use libp2p::swarm::{
     ConnectionDenied, ConnectionId, FromSwarm, NetworkBehaviour, PollParameters, THandlerInEvent,
     THandlerOutEvent, ToSwarm,
 };
+use libp2p::StreamProtocol;
 use libp2p::{Multiaddr, PeerId, StreamProtocol};
-use prost::Message as _;
-=======
-use libp2p::StreamProtocol;
 use prost::length_delimiter_len;
 use prost::Message;
->>>>>>> ae6f0ffa
+use prost::{length_delimiter_len, Message as _};
 
 use crate::exchange_client::ExchangeClientHandler;
 use crate::exchange_server::ExchangeServerHandler;
@@ -34,7 +31,6 @@
 /// Maximum length of the protobuf length delimiter in bytes
 const PROTOBUF_MAX_LENGTH_DELIMITER_LEN: usize = 10;
 
-<<<<<<< HEAD
 type ReqRespBehaviour = request_response::Behaviour<HeaderCodec>;
 type ReqRespEvent = request_response::Event<HeaderRequest, Vec<HeaderResponse>>;
 type ReqRespMessage = request_response::Message<HeaderRequest, Vec<HeaderResponse>>;
@@ -216,20 +212,6 @@
 
         Poll::Pending
     }
-=======
-pub type Behaviour = request_response::Behaviour<HeaderCodec>;
-pub type Event = request_response::Event<HeaderRequest, Vec<HeaderResponse>>;
-
-/// Create a new [`Behaviour`]
-pub fn new_behaviour(network: &str) -> Behaviour {
-    Behaviour::new(
-        [(
-            stream_protocol_id(network, "/header-ex/v0.0.3"),
-            ProtocolSupport::Full,
-        )],
-        request_response::Config::default(),
-    )
->>>>>>> ae6f0ffa
 }
 
 #[derive(Clone, Copy, Debug, Default)]
@@ -352,14 +334,6 @@
     where
         T: AsyncRead + Unpin + Send,
     {
-<<<<<<< HEAD
-        let mut vec = Vec::new();
-
-        io.take(RESPONSE_SIZE_MAXIMUM).read_to_end(&mut vec).await?;
-
-        // TODO
-        Ok(vec![HeaderResponse::decode_length_delimited(&vec[..])?])
-=======
         let mut messages = vec![];
         let mut buf = Vec::new();
         loop {
@@ -372,7 +346,6 @@
             };
         }
         Ok(messages)
->>>>>>> ae6f0ffa
     }
 
     async fn write_request<T>(
@@ -400,13 +373,8 @@
     where
         T: AsyncWrite + Unpin + Send,
     {
-<<<<<<< HEAD
-        // TODO
-        let data = resp[0].encode_length_delimited_to_vec();
-=======
         for resp in resps {
             let data = resp.encode_length_delimited_to_vec();
->>>>>>> ae6f0ffa
 
             io.write_all(&data).await?;
         }
