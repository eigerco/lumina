use std::ops::RangeInclusive;
use std::pin::pin;
use std::sync::Arc;
use std::{convert::Infallible, path::Path};

use async_trait::async_trait;
use celestia_tendermint_proto::Protobuf;
use celestia_types::hash::Hash;
use celestia_types::ExtendedHeader;
use cid::Cid;
use redb::{
    CommitError, Database, ReadTransaction, ReadableTable, StorageError, TableDefinition,
    TableError, TransactionError, WriteTransaction,
};
use tokio::sync::Notify;
use tokio::task::spawn_blocking;
<<<<<<< HEAD
use tracing::{debug, info, trace};

use crate::store::utils::{check_range_insert, verify_range_contiguous, RangeScanResult};
use crate::store::{HeaderRange, HeaderRanges, Result, SamplingMetadata, Store, StoreError};
use crate::utils::validate_headers;

const SCHEMA_VERSION: u64 = 1;

const NEXT_UNSAMPLED_HEIGHT_KEY: &[u8] = b"KEY.UNSAMPLED_HEIGHT";
=======
use tracing::debug;

use crate::store::{Result, SamplingMetadata, SamplingStatus, Store, StoreError};

const SCHEMA_VERSION: u64 = 1;

const HEAD_HEIGHT_KEY: &[u8] = b"KEY.HEAD_HEIGHT";
>>>>>>> 8094d04b

const HEADER_HEIGHT_RANGES: TableDefinition<'static, u64, (u64, u64)> =
    TableDefinition::new("STORE.HEIGHT_RANGES");
const HEIGHTS_TABLE: TableDefinition<'static, &[u8], u64> = TableDefinition::new("STORE.HEIGHTS");
const HEADERS_TABLE: TableDefinition<'static, u64, &[u8]> = TableDefinition::new("STORE.HEADERS");
const SAMPLING_METADATA_TABLE: TableDefinition<'static, u64, &[u8]> =
    TableDefinition::new("STORE.SAMPLING_METADATA");
const SCHEMA_VERSION_TABLE: TableDefinition<'static, (), u64> =
    TableDefinition::new("STORE.SCHEMA_VERSION");

/// A [`Store`] implementation based on a [`redb`] database.
#[derive(Debug)]
pub struct RedbStore {
    inner: Arc<Inner>,
}

#[derive(Debug)]
struct Inner {
    /// Reference to the entire redb database
    db: Arc<Database>,
    /// Notify when a new header is added
    header_added_notifier: Notify,
}

impl RedbStore {
    /// Open a persistent [`redb`] store.
    pub async fn open(path: impl AsRef<Path>) -> Result<Self> {
        let path = path.as_ref().to_owned();

        let db = spawn_blocking(|| Database::create(path))
            .await?
            .map_err(|e| StoreError::OpenFailed(e.to_string()))?;

        RedbStore::new(Arc::new(db)).await
    }

    /// Open an in memory [`redb`] store.
    pub async fn in_memory() -> Result<Self> {
        let db = Database::builder()
            .create_with_backend(redb::backends::InMemoryBackend::new())
            .map_err(|e| StoreError::OpenFailed(e.to_string()))?;

        RedbStore::new(Arc::new(db)).await
    }

    /// Create new `RedbStore` with an already opened [`redb::Database`].
    pub async fn new(db: Arc<Database>) -> Result<Self> {
        let store = RedbStore {
            inner: Arc::new(Inner {
                db,
                header_added_notifier: Notify::new(),
            }),
        };

        store
            .write_tx(|tx| {
                let mut schema_version_table = tx.open_table(SCHEMA_VERSION_TABLE)?;
                let schema_version = schema_version_table.get(())?.map(|guard| guard.value());

                match schema_version {
                    Some(schema_version) => {
                        // TODO: When we update the schema we need to perform manual migration
                        if schema_version != SCHEMA_VERSION {
                            let e = format!("Incompatible database schema; found {schema_version}, expected {SCHEMA_VERSION}.");
                            return Err(StoreError::OpenFailed(e));
                        }
                    }
                    None => {
                        schema_version_table.insert((), SCHEMA_VERSION)?;
                    }
                }

                let mut heights_table = tx.open_table(HEIGHTS_TABLE)?;

                /*
                if heights_table.get(HEAD_HEIGHT_KEY)?.is_none() {
                    heights_table.insert(HEAD_HEIGHT_KEY, 0)?;
                }
<<<<<<< HEAD
*/
                if heights_table.get(NEXT_UNSAMPLED_HEIGHT_KEY)?.is_none() {
                    heights_table.insert(NEXT_UNSAMPLED_HEIGHT_KEY, 1)?;
                }

                // create table, so that reads later don't complain
                let _ranges_table = tx.open_table(HEADER_HEIGHT_RANGES)?;
=======
>>>>>>> 8094d04b

                Ok(())
            })
            .await
            .map_err(|e| match e {
                e @ StoreError::OpenFailed(_) => e,
                e => StoreError::OpenFailed(e.to_string()),
            })?;

        Ok(store)
    }

    /// Returns the raw [`redb::Database`].
    ///
    /// This is useful if you want to pass the database handle to any other
    /// stores (e.g. [`blockstore`]).
    pub fn raw_db(&self) -> Arc<Database> {
        self.inner.db.clone()
    }

    /// Execute a read transaction.
    async fn read_tx<F, T>(&self, f: F) -> Result<T>
    where
        F: FnOnce(&mut ReadTransaction) -> Result<T> + Send + 'static,
        T: Send + 'static,
    {
        let inner = self.inner.clone();

        spawn_blocking(move || {
            let mut tx = inner.db.begin_read()?;
            f(&mut tx)
        })
        .await?
    }

    /// Execute a write transaction.
    ///
    /// If closure returns an error the transaction is aborted, otherwise commited.
    async fn write_tx<F, T>(&self, f: F) -> Result<T>
    where
        F: FnOnce(&mut WriteTransaction) -> Result<T> + Send + 'static,
        T: Send + 'static,
    {
        let inner = self.inner.clone();

        spawn_blocking(move || {
            let mut tx = inner.db.begin_write()?;
            let res = f(&mut tx);

            if res.is_ok() {
                tx.commit()?;
            } else {
                tx.abort()?;
            }

            res
        })
        .await?
    }

    async fn head_height(&self) -> Result<u64> {
        self.read_tx(|tx| {
            let table = tx.open_table(HEADER_HEIGHT_RANGES)?;
            let highest_range = get_head_range(&table)?;

            if highest_range.is_empty() {
                Err(StoreError::NotFound)
            } else {
                Ok(*highest_range.end())
            }
        })
        .await
    }

    async fn get_by_hash(&self, hash: &Hash) -> Result<ExtendedHeader> {
        let hash = *hash;

        self.read_tx(move |tx| {
            let heights_table = tx.open_table(HEIGHTS_TABLE)?;
            let headers_table = tx.open_table(HEADERS_TABLE)?;

            let height = get_height(&heights_table, hash.as_bytes())?;
            get_header(&headers_table, height)
        })
        .await
    }

    async fn get_by_height(&self, height: u64) -> Result<ExtendedHeader> {
        self.read_tx(move |tx| {
            let table = tx.open_table(HEADERS_TABLE)?;
            get_header(&table, height)
        })
        .await
    }

    async fn get_head(&self) -> Result<ExtendedHeader> {
        self.read_tx(|tx| {
            let height_ranges_table = tx.open_table(HEADER_HEIGHT_RANGES)?;
            let headers_table = tx.open_table(HEADERS_TABLE)?;

            let head_range = get_head_range(&height_ranges_table)?;
            get_header(&headers_table, *head_range.end())
        })
        .await
    }

    async fn contains_hash(&self, hash: &Hash) -> bool {
        let hash = *hash;

        self.read_tx(move |tx| {
            let heights_table = tx.open_table(HEIGHTS_TABLE)?;
            let headers_table = tx.open_table(HEADERS_TABLE)?;

            let height = get_height(&heights_table, hash.as_bytes())?;
            Ok(headers_table.get(height)?.is_some())
        })
        .await
        .unwrap_or(false)
    }

    async fn contains_height(&self, height: u64) -> bool {
        self.read_tx(move |tx| {
            let headers_table = tx.open_table(HEADERS_TABLE)?;
            Ok(headers_table.get(height)?.is_some())
        })
        .await
        .unwrap_or(false)
    }

    async fn insert(&self, headers: Vec<ExtendedHeader>, verify_neighbours: bool) -> Result<()> {
        info!("inserting: {}", headers.len());
        validate_headers(&headers).await?;

        self.write_tx(move |tx| {
            let (Some(head), Some(tail)) = (headers.first(), headers.last()) else {
                return Ok(());
            };
            let mut heights_table = tx.open_table(HEIGHTS_TABLE)?;
            let mut headers_table = tx.open_table(HEADERS_TABLE)?;
            let mut height_ranges_table = tx.open_table(HEADER_HEIGHT_RANGES)?;

            let headers_range = head.height().value()..=tail.height().value();
            let neighbours_exist = try_insert_to_range(&mut height_ranges_table, headers_range)?;

            if verify_neighbours {
                verify_against_neighbours(&headers_table, head, tail, neighbours_exist)?;
            } else {
                verify_range_contiguous(&headers)?;
            }

            for header in &headers {
                let height = header.height().value();
                // until unwrap_infallible is stabilised, make sure Result is Infallible manually
                let serialized_header: Result<_, Infallible> = header.encode_vec();
                let serialized_header = serialized_header.unwrap();

                if headers_table
                    .insert(height, &serialized_header[..])?
                    .is_some()
                {
                    return Err(StoreError::StoredDataError(
                        "inconsistency between headers and ranges table".into(),
                    ));
                }

                let hash = header.hash();
                if heights_table.insert(hash.as_bytes(), height)?.is_some() {
                    return Err(StoreError::HashExists(hash));
                }

                trace!("Inserted header {hash} with height {height}");
            }
            debug!(
                "Inserted header range {:?}",
                head.height().value()..=tail.height().value()
            );
            Ok(())
        })
        .await?;

        self.inner.header_added_notifier.notify_waiters();

        Ok(())
    }

    async fn update_sampling_metadata(
        &self,
        height: u64,
        status: SamplingStatus,
        cids: Vec<Cid>,
<<<<<<< HEAD
    ) -> Result<u64> {
        if !self.contains_height(height).await {
            return Err(StoreError::NotFound);
        }

=======
    ) -> Result<()> {
>>>>>>> 8094d04b
        self.write_tx(move |tx| {
            let heights_table = tx.open_table(HEIGHTS_TABLE)?;
            let mut sampling_metadata_table = tx.open_table(SAMPLING_METADATA_TABLE)?;

            let previous = get_sampling_metadata(&sampling_metadata_table, height)?;

            let entry = match previous {
                Some(mut previous) => {
                    previous.status = status;

                    for cid in cids {
                        if !previous.cids.contains(&cid) {
                            previous.cids.push(cid);
                        }
                    }

                    previous
                }
                None => SamplingMetadata { status, cids },
            };

            // make sure Result is Infallible and unwrap it later
            let serialized: Result<_, Infallible> = entry.encode_vec();
            let serialized = serialized.unwrap();

            sampling_metadata_table.insert(height, &serialized[..])?;

<<<<<<< HEAD
            if new_inserted {
                update_sampling_height(&mut heights_table, &mut sampling_metadata_table)
            } else {
                get_height(&heights_table, NEXT_UNSAMPLED_HEIGHT_KEY)
            }
=======
            Ok(())
>>>>>>> 8094d04b
        })
        .await
    }

    async fn get_sampling_metadata(&self, height: u64) -> Result<Option<SamplingMetadata>> {
        if !self.contains_height(height).await {
            return Err(StoreError::NotFound);
        }

        self.read_tx(move |tx| {
            let sampling_metadata_table = tx.open_table(SAMPLING_METADATA_TABLE)?;

            get_sampling_metadata(&sampling_metadata_table, height)
        })
        .await
    }

    async fn get_stored_header_ranges(&self) -> Result<HeaderRanges> {
        let ranges = self
            .read_tx(|tx| {
                let table = tx
                    .open_table(HEADER_HEIGHT_RANGES)
                    .inspect_err(|e| info!("eeee: {e:?}"))?;
                get_all_ranges(&table)
            })
            .await?;

        dbg!(Ok(HeaderRanges(ranges.into_iter().collect())))
    }
}

#[async_trait]
impl Store for RedbStore {
    async fn get_head(&self) -> Result<ExtendedHeader> {
        self.get_head().await
    }

    async fn get_by_hash(&self, hash: &Hash) -> Result<ExtendedHeader> {
        self.get_by_hash(hash).await
    }

    async fn get_by_height(&self, height: u64) -> Result<ExtendedHeader> {
        self.get_by_height(height).await
    }

    async fn wait_new_head(&self) -> u64 {
        let head = self.head_height().await.unwrap_or(0);
        let mut notifier = pin!(self.inner.header_added_notifier.notified());

        loop {
            let new_head = self.head_height().await.unwrap_or(0);

            if head != new_head {
                return new_head;
            }

            // Await for a notification
            notifier.as_mut().await;

            // Reset notifier
            notifier.set(self.inner.header_added_notifier.notified());
        }
    }

    async fn wait_height(&self, height: u64) -> Result<()> {
        let mut notifier = pin!(self.inner.header_added_notifier.notified());

        loop {
            if self.contains_height(height).await {
                return Ok(());
            }

            // Await for a notification
            notifier.as_mut().await;

            // Reset notifier
            notifier.set(self.inner.header_added_notifier.notified());
        }
    }

    async fn head_height(&self) -> Result<u64> {
        self.head_height().await
    }

    async fn has(&self, hash: &Hash) -> bool {
        self.contains_hash(hash).await
    }

    async fn has_at(&self, height: u64) -> bool {
        self.contains_height(height).await
    }

    async fn insert(&self, headers: Vec<ExtendedHeader>, verify_neighbours: bool) -> Result<()> {
        self.insert(headers, verify_neighbours).await
    }

    async fn update_sampling_metadata(
        &self,
        height: u64,
        status: SamplingStatus,
        cids: Vec<Cid>,
    ) -> Result<()> {
        self.update_sampling_metadata(height, status, cids).await
    }

    async fn get_sampling_metadata(&self, height: u64) -> Result<Option<SamplingMetadata>> {
        self.get_sampling_metadata(height).await
    }

    async fn get_stored_header_ranges(&self) -> Result<HeaderRanges> {
        self.get_stored_header_ranges().await
    }
}

/*
struct RangeScanInformation {
    /// index of the range that header is being inserted into
    range_index: u64,
    /// updated bounds of the range header is being inserted into
    range: HeaderRange,
    /// index of the range that should be removed from the table, if we're consolidating two
    /// ranges. None otherwise.
    range_to_remove: Option<u64>,
    /// cached information about whether previous and next header exist in store
    neighbours_exist: (bool, bool),
}

fn try_find_range_for_height<R>(
    ranges_table: &R,
    new_range: HeaderRange,
) -> Result<RangeScanInformation>
where
    R: ReadableTable<u64, (u64, u64)>,
{
    // ranges are kept in ascending order, since usually we're inserting at the
    // front
    let range_iter = ranges_table.iter()?.rev();

    let mut found_range: Option<RangeScanInformation> = None;
    let mut head_range = true;

    for range in range_iter {
        let (key, bounds) = range?;
        let (start, end) = bounds.value();

        // appending to the found range
        if end + 1 == *new_range.start() {
            if let Some(previously_found_range) = found_range.as_mut() {
                previously_found_range.range_to_remove = Some(key.value());
                previously_found_range.range = start..=*previously_found_range.range.end();
                previously_found_range.neighbours_exist = (true, true);
            } else {
                found_range = Some(RangeScanInformation {
                    range_index: key.value(),
                    range: start..=*new_range.end(),
                    range_to_remove: None,
                    neighbours_exist: (true, false),
                });
            }
        }

        // we return only after considering range after and before provided height
        // to have the opportunity to consolidate existing ranges into one
        if let Some(found_range) = found_range {
            return Ok(found_range);
        }

        // prepending to the found range
        if start - 1 == *new_range.end() {
            found_range = Some(RangeScanInformation {
                range_index: key.value(),
                range: *new_range.start()..=end,
                range_to_remove: None,
                neighbours_exist: (false, true),
            });
        }

        if let Some(intersection) = ranges_intersection(&new_range, &(start..=end)) {
            return Err(StoreError::HeaderRangeOverlap(
                *intersection.start(),
                *intersection.end(),
            ));
        }

        // if new range is in front of or overlaping considered range
        if *new_range.end() > end && found_range.is_none() {
            // allow creation of a new range in front of the head range
            if head_range {
                return Ok(RangeScanInformation {
                    range_index: key.value() + 1,
                    range: new_range,
                    range_to_remove: None,
                    neighbours_exist: (false, false),
                });
            } else {
                tracing::error!("intra range error for height {new_range:?}: {start}..={end}");
                return Err(StoreError::HeaderRangeOverlap(end, *new_range.start()));
            }
        }

        // only allow creating new ranges in front of the highest range
        head_range = false;
    }

    // return in case we're prepending and there only one range, thus one iteration
    if let Some(found_range) = found_range {
        return Ok(found_range);
    }

    // allow creation of new range at any height for an empty store
    if head_range {
        Ok(RangeScanInformation {
            range_index: 0,
            range: new_range,
            range_to_remove: None,
            neighbours_exist: (false, false),
        })
    } else {
        // TODO: errors again
        Err(StoreError::InsertPlacementDisallowed(
            *new_range.start(),
            *new_range.end(),
        ))
    }
}
*/

fn try_insert_to_range(
    ranges_table: &mut Table<u64, (u64, u64)>,
    //headers_table: &R,
    new_range: HeaderRange,
    //height: u64,
    //verify_neighbours: bool,
) -> Result<(bool, bool)> {
    let stored_ranges = ranges_table
        .iter()?
        .map(|range_guard| {
            let range = range_guard?.1.value();
            Ok(range.0..=range.1)
        })
        .collect::<Result<_>>()?;

    let RangeScanResult {
        range_index,
        range,
        range_to_remove,
        //neighbours_exist,
    } = check_range_insert(HeaderRanges(stored_ranges), new_range.clone())?; // XXX: cloneeeeee

    if let Some(to_remove) = range_to_remove {
        let (start, end) = ranges_table
            .remove(to_remove)?
            .expect("missing range")
            .value();

        info!("consolidating range, new range: {range:?}, removed {start}..={end}");
    };
    let prev_exists = new_range.start() != range.start();
    let next_exists = new_range.end() != range.end();

    ranges_table.insert(range_index, (*range.start(), *range.end()))?;

    Ok((prev_exists, next_exists))
}

// TODO: this should do full range verify
fn verify_against_neighbours<R>(
    headers_table: &R,
    lowest_header: &ExtendedHeader,
    highest_header: &ExtendedHeader,
    neighbours_exist: (bool, bool),
) -> Result<()>
where
    R: ReadableTable<u64, &'static [u8]>,
{
    debug_assert!(lowest_header.height().value() <= highest_header.height().value());
    let (prev_exists, next_exists) = neighbours_exist;

    if prev_exists {
        let prev = get_header(headers_table, lowest_header.height().value() - 1).map_err(|e| {
            if let StoreError::NotFound = e {
                StoreError::StoredDataError("inconsistency between headers and ranges table".into())
            } else {
                e
            }
        })?;
        prev.verify(lowest_header)?;
    }

    if next_exists {
        let next = get_header(headers_table, highest_header.height().value() + 1).map_err(|e| {
            if let StoreError::NotFound = e {
                StoreError::StoredDataError("inconsistency between headers and ranges table".into())
            } else {
                e
            }
        })?;
        highest_header.verify(&next)?;
    }

    Ok(())
}

fn get_head_range<R>(ranges_table: &R) -> Result<RangeInclusive<u64>>
where
    R: ReadableTable<u64, (u64, u64)>,
{
    ranges_table
        .last()?
        .map(|(_key_guard, value_guard)| {
            let range = value_guard.value();
            range.0..=range.1
        })
        .ok_or(StoreError::NotFound)
}

fn get_all_ranges<R>(ranges_table: &R) -> Result<Vec<RangeInclusive<u64>>>
where
    R: ReadableTable<u64, (u64, u64)>,
{
    ranges_table
        .iter()?
        .map(|range_guard| {
            let range = range_guard?.1.value();
            Ok(range.0..=range.1)
        })
        .collect::<Result<Vec<_>, _>>()
}

#[inline]
fn get_height<R>(heights_table: &R, key: &[u8]) -> Result<u64>
where
    R: ReadableTable<&'static [u8], u64>,
{
    heights_table
        .get(key)?
        .map(|guard| guard.value())
        .ok_or(StoreError::NotFound)
}

#[inline]
fn get_header<R>(headers_table: &R, key: u64) -> Result<ExtendedHeader>
where
    R: ReadableTable<u64, &'static [u8]>,
{
    let serialized = headers_table.get(key)?.ok_or(StoreError::NotFound)?;
    ExtendedHeader::decode(serialized.value()).map_err(|e| StoreError::CelestiaTypes(e.into()))
}

#[inline]
fn get_sampling_metadata<R>(
    sampling_metadata_table: &R,
    key: u64,
) -> Result<Option<SamplingMetadata>>
where
    R: ReadableTable<u64, &'static [u8]>,
{
    sampling_metadata_table
        .get(key)?
        .map(|guard| {
            SamplingMetadata::decode(guard.value())
                .map_err(|e| StoreError::StoredDataError(e.to_string()))
        })
        .transpose()
}

impl From<TransactionError> for StoreError {
    fn from(e: TransactionError) -> Self {
        match e {
            TransactionError::ReadTransactionStillInUse(_) => {
                unreachable!("redb::ReadTransaction::close is never used")
            }
            e => StoreError::FatalDatabaseError(e.to_string()),
        }
    }
}

impl From<TableError> for StoreError {
    fn from(e: TableError) -> Self {
        match e {
            TableError::Storage(e) => e.into(),
            TableError::TableAlreadyOpen(table, location) => {
                panic!("Table {table} already opened from: {location}")
            }
            TableError::TableDoesNotExist(_) => StoreError::NotFound,
            e => StoreError::StoredDataError(e.to_string()),
        }
    }
}

impl From<StorageError> for StoreError {
    fn from(e: StorageError) -> Self {
        match e {
            StorageError::ValueTooLarge(_) => {
                unreachable!("redb::Table::insert_reserve is never used")
            }
            e => StoreError::FatalDatabaseError(e.to_string()),
        }
    }
}

impl From<CommitError> for StoreError {
    fn from(e: CommitError) -> Self {
        StoreError::FatalDatabaseError(e.to_string())
    }
}

#[cfg(test)]
pub mod tests {
    use super::*;

    use std::path::Path;

    use celestia_types::test_utils::ExtendedHeaderGenerator;
    use tempfile::TempDir;

    #[tokio::test]
    async fn test_store_persistence() {
        let db_dir = TempDir::with_prefix("lumina.store.test").unwrap();
        let db = db_dir.path().join("db");

        let (original_store, mut gen) = gen_filled_store(0, Some(&db)).await;
        let mut original_headers = gen.next_many(20);

        for h in &original_headers {
            original_store
                .append_single_unchecked(h.clone())
                .await
                .expect("inserting test data failed");
        }
        drop(original_store);

        let reopened_store = create_store(Some(&db)).await;

        assert_eq!(
            original_headers.last().unwrap().height().value(),
            reopened_store.head_height().await.unwrap()
        );
        for original_header in &original_headers {
            let stored_header = reopened_store
                .get_by_height(original_header.height().value())
                .await
                .unwrap();
            assert_eq!(original_header, &stored_header);
        }

        let mut new_headers = gen.next_many(10);
        for h in &new_headers {
            reopened_store
                .append_single_unchecked(h.clone())
                .await
                .expect("failed to insert data");
        }
        drop(reopened_store);

        original_headers.append(&mut new_headers);

        let reopened_store = create_store(Some(&db)).await;
        assert_eq!(
            original_headers.last().unwrap().height().value(),
            reopened_store.head_height().await.unwrap()
        );
        for original_header in &original_headers {
            let stored_header = reopened_store
                .get_by_height(original_header.height().value())
                .await
                .unwrap();
            assert_eq!(original_header, &stored_header);
        }
    }

    #[tokio::test]
    async fn test_separate_stores() {
        let (store0, mut gen0) = gen_filled_store(0, None).await;
        let store1 = create_store(None).await;

        let headers = gen0.next_many(10);
        store0.append_unchecked(headers.clone()).await.unwrap();
        store1.append_unchecked(headers).await.unwrap();

        let mut gen1 = gen0.fork();

        for h in gen0.next_many(5) {
            store0.append_single_unchecked(h.clone()).await.unwrap()
        }
        for h in gen1.next_many(6) {
            store1.append_single_unchecked(h.clone()).await.unwrap();
        }

        assert_eq!(
            store0.get_by_height(10).await.unwrap(),
            store1.get_by_height(10).await.unwrap()
        );
        assert_ne!(
            store0.get_by_height(11).await.unwrap(),
            store1.get_by_height(11).await.unwrap()
        );

        assert_eq!(store0.head_height().await.unwrap(), 15);
        assert_eq!(store1.head_height().await.unwrap(), 16);
    }

    pub async fn create_store(path: Option<&Path>) -> RedbStore {
        match path {
            Some(path) => RedbStore::open(path).await.unwrap(),
            None => RedbStore::in_memory().await.unwrap(),
        }
    }

    pub async fn gen_filled_store(
        amount: u64,
        path: Option<&Path>,
    ) -> (RedbStore, ExtendedHeaderGenerator) {
        let s = create_store(path).await;
        let mut gen = ExtendedHeaderGenerator::new();
        let headers = gen.next_many(amount);

        for header in headers {
            s.append_single_unchecked(header)
                .await
                .expect("inserting test data failed");
        }

        (s, gen)
    }
}<|MERGE_RESOLUTION|>--- conflicted
+++ resolved
@@ -9,30 +9,20 @@
 use celestia_types::ExtendedHeader;
 use cid::Cid;
 use redb::{
-    CommitError, Database, ReadTransaction, ReadableTable, StorageError, TableDefinition,
+    CommitError, Database, ReadTransaction, ReadableTable, StorageError, Table, TableDefinition,
     TableError, TransactionError, WriteTransaction,
 };
 use tokio::sync::Notify;
 use tokio::task::spawn_blocking;
-<<<<<<< HEAD
 use tracing::{debug, info, trace};
 
 use crate::store::utils::{check_range_insert, verify_range_contiguous, RangeScanResult};
-use crate::store::{HeaderRange, HeaderRanges, Result, SamplingMetadata, Store, StoreError};
+use crate::store::{
+    HeaderRange, HeaderRanges, Result, SamplingMetadata, SamplingStatus, Store, StoreError,
+};
 use crate::utils::validate_headers;
 
 const SCHEMA_VERSION: u64 = 1;
-
-const NEXT_UNSAMPLED_HEIGHT_KEY: &[u8] = b"KEY.UNSAMPLED_HEIGHT";
-=======
-use tracing::debug;
-
-use crate::store::{Result, SamplingMetadata, SamplingStatus, Store, StoreError};
-
-const SCHEMA_VERSION: u64 = 1;
-
-const HEAD_HEIGHT_KEY: &[u8] = b"KEY.HEAD_HEIGHT";
->>>>>>> 8094d04b
 
 const HEADER_HEIGHT_RANGES: TableDefinition<'static, u64, (u64, u64)> =
     TableDefinition::new("STORE.HEIGHT_RANGES");
@@ -105,22 +95,9 @@
                     }
                 }
 
-                let mut heights_table = tx.open_table(HEIGHTS_TABLE)?;
-
-                /*
-                if heights_table.get(HEAD_HEIGHT_KEY)?.is_none() {
-                    heights_table.insert(HEAD_HEIGHT_KEY, 0)?;
-                }
-<<<<<<< HEAD
-*/
-                if heights_table.get(NEXT_UNSAMPLED_HEIGHT_KEY)?.is_none() {
-                    heights_table.insert(NEXT_UNSAMPLED_HEIGHT_KEY, 1)?;
-                }
-
-                // create table, so that reads later don't complain
+                // create tables, so that reads later don't complain
+                let _heights_table = tx.open_table(HEIGHTS_TABLE)?;
                 let _ranges_table = tx.open_table(HEADER_HEIGHT_RANGES)?;
-=======
->>>>>>> 8094d04b
 
                 Ok(())
             })
@@ -311,18 +288,16 @@
         height: u64,
         status: SamplingStatus,
         cids: Vec<Cid>,
-<<<<<<< HEAD
-    ) -> Result<u64> {
-        if !self.contains_height(height).await {
-            return Err(StoreError::NotFound);
-        }
-
-=======
     ) -> Result<()> {
->>>>>>> 8094d04b
         self.write_tx(move |tx| {
-            let heights_table = tx.open_table(HEIGHTS_TABLE)?;
             let mut sampling_metadata_table = tx.open_table(SAMPLING_METADATA_TABLE)?;
+            let ranges_table = tx.open_table(HEADER_HEIGHT_RANGES)?;
+            if !get_all_ranges(&ranges_table)?
+                .iter()
+                .any(|r| r.contains(&height))
+            {
+                return Err(StoreError::NotFound);
+            }
 
             let previous = get_sampling_metadata(&sampling_metadata_table, height)?;
 
@@ -347,15 +322,7 @@
 
             sampling_metadata_table.insert(height, &serialized[..])?;
 
-<<<<<<< HEAD
-            if new_inserted {
-                update_sampling_height(&mut heights_table, &mut sampling_metadata_table)
-            } else {
-                get_height(&heights_table, NEXT_UNSAMPLED_HEIGHT_KEY)
-            }
-=======
             Ok(())
->>>>>>> 8094d04b
         })
         .await
     }
@@ -376,9 +343,7 @@
     async fn get_stored_header_ranges(&self) -> Result<HeaderRanges> {
         let ranges = self
             .read_tx(|tx| {
-                let table = tx
-                    .open_table(HEADER_HEIGHT_RANGES)
-                    .inspect_err(|e| info!("eeee: {e:?}"))?;
+                let table = tx.open_table(HEADER_HEIGHT_RANGES)?;
                 get_all_ranges(&table)
             })
             .await?;
