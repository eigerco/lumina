--- conflicted
+++ resolved
@@ -623,38 +623,8 @@
         namespace: Namespace,
         block_height: u64,
         timeout: Option<Duration>,
-<<<<<<< HEAD
     ) -> Result<NamespaceData> {
         let (tx, rx) = oneshot::channel();
-=======
-        store: &S,
-    ) -> Result<NamespaceData>
-    where
-        S: Store,
-    {
-        let block_height: u64 = header.height();
-        let rows_to_fetch: Vec<_> = header
-            .dah
-            .row_roots()
-            .iter()
-            .enumerate()
-            .filter(|(_, row)| row.contains::<NamespacedSha2Hasher>(*namespace))
-            .map(|(n, _)| n as u16)
-            .collect();
-
-        let futs = rows_to_fetch
-            .into_iter()
-            .map(|row_idx| self.get_row_namespace_data(namespace, row_idx, block_height, timeout))
-            .collect::<FuturesOrdered<_>>();
-
-        let rows: Vec<_> = match futs.try_collect().await {
-            Ok(rows) => rows,
-            Err(P2pError::BitswapQueryTimeout) if !store.has_at(block_height).await => {
-                return Err(P2pError::HeaderPruned(block_height));
-            }
-            Err(e) => return Err(e),
-        };
->>>>>>> addff185
 
         self.send_command(P2pCmd::GetNamespaceData {
             namespace,
@@ -686,7 +656,7 @@
         // TODO: Figure out app_version based on network id and height instead
         // of retrieving the header.
         let app_version = match store.get_by_height(block_height).await {
-            Ok(header) => header.app_version()?,
+            Ok(header) => header.app_version(),
             Err(StoreError::NotFound) => {
                 let pruned_ranges = store.get_pruned_ranges().await?;
 
@@ -708,11 +678,7 @@
             .iter()
             .flat_map(|row| row.shares.iter());
 
-<<<<<<< HEAD
         Ok(Blob::reconstruct_all(shares, app_version)?)
-=======
-        Ok(Blob::reconstruct_all(shares, header.app_version())?)
->>>>>>> addff185
     }
 
     /// Get the addresses where [`P2p`] listens on for incoming connections.
@@ -1124,24 +1090,6 @@
     }
 
     #[instrument(level = "trace", skip(self))]
-<<<<<<< HEAD
-=======
-    async fn on_shrex_event(&mut self, ev: shrex::Event) {
-        match ev {
-            shrex::Event::PoolUpdate {
-                add_peers,
-                blacklist_peers,
-            } => {
-                for peer_id in add_peers {
-                    self.swarm.peer_maybe_discovered(&peer_id);
-                }
-                warn!("Unhandled: {blacklist_peers:?}");
-            }
-        }
-    }
-
-    #[instrument(level = "trace", skip(self))]
->>>>>>> addff185
     async fn on_header_ex_event(&mut self, ev: header_ex::Event) {
         match ev {
             header_ex::Event::SchedulePendingRequests => {
