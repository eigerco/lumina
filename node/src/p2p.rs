--- conflicted
+++ resolved
@@ -81,11 +81,8 @@
 
 // Maximum size of a [`Multihash`].
 pub(crate) const MAX_MH_SIZE: usize = 64;
-<<<<<<< HEAD
 
 const GET_SAMPLE_TIMEOUT: Duration = Duration::from_secs(10);
-=======
->>>>>>> c701c311
 
 type Result<T, E = P2pError> = std::result::Result<T, E>;
 
@@ -539,7 +536,7 @@
         let gossipsub = init_gossipsub(&args, [&header_sub_topic])?;
 
         let kademlia = init_kademlia(&args)?;
-        let bitswap = init_bitswap(args.blockstore, &args.network_id)?;
+        let bitswap = init_bitswap(args.blockstore, args.store.clone(), &args.network_id)?;
 
         let header_ex = HeaderExBehaviour::new(HeaderExConfig {
             network_id: &args.network_id,
@@ -620,7 +617,6 @@
         }
     }
 
-<<<<<<< HEAD
     fn prune_canceled_bitswap_queries(&mut self) {
         let mut cancelled = SmallVec::<[_; 16]>::new();
 
@@ -636,10 +632,7 @@
         }
     }
 
-    async fn on_swarm_event(&mut self, ev: SwarmEvent<BehaviourEvent<S>>) -> Result<()> {
-=======
     async fn on_swarm_event(&mut self, ev: SwarmEvent<BehaviourEvent<B, S>>) -> Result<()> {
->>>>>>> c701c311
         match ev {
             SwarmEvent::Behaviour(ev) => match ev {
                 BehaviourEvent::Identify(ev) => self.on_identify_event(ev).await?,
@@ -1001,15 +994,20 @@
     Ok(kademlia)
 }
 
-fn init_bitswap<B>(blockstore: B, network_id: &str) -> Result<beetswap::Behaviour<MAX_MH_SIZE, B>>
+fn init_bitswap<B, S>(
+    blockstore: B,
+    store: Arc<S>,
+    network_id: &str,
+) -> Result<beetswap::Behaviour<MAX_MH_SIZE, B>>
 where
     B: Blockstore,
+    S: Store + 'static,
 {
     let protocol_prefix = format!("/celestia/{}", network_id);
 
     Ok(beetswap::Behaviour::builder(blockstore)
         .protocol_prefix(&protocol_prefix)?
-        .register_multihasher(ShwapMultihasher::new(args.store.clone()))
+        .register_multihasher(ShwapMultihasher::new(store))
         .client_set_send_dont_have(false)
         .build())
 }