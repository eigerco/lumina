//! Component responsible for the messaging and interacting with other nodes on the peer to peer layer.
//!
//! It is a high level integration of various p2p protocols used by Celestia nodes.
//! Currently supporting:
//! - libp2p-identitfy
//! - libp2p-kad
//! - libp2p-autonat
//! - libp2p-ping
//! - header-sub topic on libp2p-gossipsub
//! - fraud-sub topic on libp2p-gossipsub
//! - header-ex client
//! - header-ex server
//! - bitswap 1.2.0
//! - shwap - celestia's data availability protocol on top of bitswap

use std::collections::HashMap;
use std::future::poll_fn;
use std::sync::Arc;
use std::task::Poll;
use std::time::Duration;

use blockstore::Blockstore;
use blockstore::block::CidError;
use celestia_proto::p2p::pb::{HeaderRequest, header_request};
use celestia_types::fraud_proof::BadEncodingFraudProof;
use celestia_types::hash::Hash;
use celestia_types::namespace_data::NamespaceData;
use celestia_types::nmt::Namespace;
use celestia_types::row::{Row, RowId};
use celestia_types::row_namespace_data::{RowNamespaceData, RowNamespaceDataId};
use celestia_types::sample::{Sample, SampleId};
use celestia_types::{Blob, ExtendedDataSquare, ExtendedHeader, FraudProof};
use cid::Cid;
use libp2p::gossipsub::TopicHash;
use libp2p::identity::Keypair;
use libp2p::swarm::{NetworkBehaviour, NetworkInfo};
use libp2p::{Multiaddr, PeerId, gossipsub};
use lumina_utils::executor::{JoinHandle, spawn};
use lumina_utils::time::{self, Interval};
use lumina_utils::token::Token;
use smallvec::SmallVec;
use tendermint_proto::Protobuf;
use tokio::select;
use tokio::sync::{mpsc, oneshot, watch};
use tokio_util::sync::CancellationToken;
use tracing::{debug, info, instrument, trace, warn};

mod connection_control;
mod header_ex;
pub(crate) mod header_session;
mod shrex;
pub(crate) mod shwap;
mod swarm;
mod swarm_manager;
mod utils;

use crate::block_ranges::BlockRange;
use crate::events::EventPublisher;
use crate::p2p::header_session::HeaderSession;
use crate::p2p::shwap::{ShwapMultihasher, convert_cid, get_block_container};
use crate::p2p::swarm_manager::SwarmManager;
use crate::peer_tracker::PeerTracker;
use crate::peer_tracker::PeerTrackerInfo;
use crate::store::{Store, StoreError};
use crate::utils::{
    MultiaddrExt, OneshotResultSender, OneshotResultSenderExt, OneshotSenderExt,
    celestia_protocol_id, fraudsub_ident_topic, gossipsub_ident_topic,
};

pub use crate::p2p::header_ex::HeaderExError;
pub use crate::p2p::shrex::ShrExError;

// Maximum size of a [`Multihash`].
pub(crate) const MAX_MH_SIZE: usize = 64;

// all fraud proofs for height bigger than head height by this threshold
// will be ignored
const FRAUD_PROOF_HEAD_HEIGHT_THRESHOLD: u64 = 20;

pub(crate) type Result<T, E = P2pError> = std::result::Result<T, E>;

/// Representation of all the errors that can occur in `P2p` component.
#[derive(Debug, thiserror::Error)]
pub enum P2pError {
    /// Failed to initialize gossipsub behaviour.
    #[error("Failed to initialize gossipsub behaviour: {0}")]
    GossipsubInit(String),

    /// Failed to initialize TLS.
    #[error("Failed to initialize TLS: {0}")]
    TlsInit(String),

    /// Failed to initialize noise protocol.
    #[error("Failed to initialize noise: {0}")]
    NoiseInit(String),

    /// The worker has died.
    #[error("Worker died")]
    WorkerDied,

    /// Channel closed unexpectedly.
    #[error("Channel closed unexpectedly")]
    ChannelClosedUnexpectedly,

    /// An error propagated from the `header-ex`.
    #[error("HeaderEx: {0}")]
    HeaderEx(#[from] HeaderExError),

    /// An error propagated from the `shr-ex`.
    #[error("ShrEx: {0}")]
    ShrEx(#[from] ShrExError),

    /// Bootnode address is missing its peer ID.
    #[error("Bootnode multiaddrs without peer ID: {0:?}")]
    BootnodeAddrsWithoutPeerId(Vec<Multiaddr>),

    /// An error propagated from [`beetswap::Behaviour`].
    #[error("Bitswap: {0}")]
    Bitswap(#[from] beetswap::Error),

    /// ProtoBuf message failed to be decoded.
    #[error("ProtoBuf decoding error: {0}")]
    ProtoDecodeFailed(#[from] tendermint_proto::Error),

    /// An error propagated from [`celestia_types`] that is related to [`Cid`].
    #[error("CID error: {0}")]
    Cid(CidError),

    /// Request timed out.
    #[error("Request timed out")]
    RequestTimedOut,

    /// Shwap protocol error.
    #[error("Shwap: {0}")]
    Shwap(String),

    /// An error propagated from [`celestia_types`].
    #[error(transparent)]
    CelestiaTypes(#[from] celestia_types::Error),

    /// An error propagated from [`Store`].
    #[error("Store error: {0}")]
    Store(#[from] StoreError),

    /// Header was pruned.
    #[error("Header of {0} block was pruned because it is outside of retention period")]
    HeaderPruned(u64),

    /// Header not synced yet.
    #[error("Header of {0} block is not synced yet")]
    HeaderNotSynced(u64),
}

impl P2pError {
    /// Returns `true` if an error is fatal in all possible scenarios.
    ///
    /// If unsure mark it as non-fatal error.
    pub(crate) fn is_fatal(&self) -> bool {
        match self {
            P2pError::GossipsubInit(_)
            | P2pError::NoiseInit(_)
            | P2pError::TlsInit(_)
            | P2pError::WorkerDied
            | P2pError::ChannelClosedUnexpectedly
            | P2pError::BootnodeAddrsWithoutPeerId(_) => true,
            P2pError::HeaderEx(_)
            | P2pError::ShrEx(_)
            | P2pError::Bitswap(_)
            | P2pError::ProtoDecodeFailed(_)
            | P2pError::Cid(_)
            | P2pError::RequestTimedOut
            | P2pError::Shwap(_)
            | P2pError::CelestiaTypes(_)
            | P2pError::HeaderPruned(_)
            | P2pError::HeaderNotSynced(_) => false,
            P2pError::Store(e) => e.is_fatal(),
        }
    }
}

impl From<oneshot::error::RecvError> for P2pError {
    fn from(_value: oneshot::error::RecvError) -> Self {
        P2pError::ChannelClosedUnexpectedly
    }
}

impl From<prost::DecodeError> for P2pError {
    fn from(value: prost::DecodeError) -> Self {
        P2pError::ProtoDecodeFailed(tendermint_proto::Error::decode_message(value))
    }
}

impl From<cid::Error> for P2pError {
    fn from(value: cid::Error) -> Self {
        P2pError::Cid(CidError::InvalidCid(value.to_string()))
    }
}

/// Component responsible for the peer to peer networking handling.
#[derive(Debug)]
pub(crate) struct P2p {
    cancellation_token: CancellationToken,
    cmd_tx: mpsc::Sender<P2pCmd>,
    join_handle: JoinHandle,
    peer_tracker_info_watcher: watch::Receiver<PeerTrackerInfo>,
    local_peer_id: PeerId,
}

/// Arguments used to configure the [`P2p`].
pub struct P2pArgs<B, S>
where
    B: Blockstore,
    S: Store,
{
    /// An id of the network to connect to.
    pub network_id: String,
    /// The keypair to be used as the identity.
    pub local_keypair: Keypair,
    /// List of bootstrap nodes to connect to and trust.
    pub bootnodes: Vec<Multiaddr>,
    /// List of the addresses on which to listen for incoming connections.
    pub listen_on: Vec<Multiaddr>,
    /// The store for headers.
    pub blockstore: Arc<B>,
    /// The store for headers.
    pub store: Arc<S>,
    /// Event publisher.
    pub event_pub: EventPublisher,
}

#[derive(Debug)]
pub(crate) enum P2pCmd {
    NetworkInfo {
        respond_to: oneshot::Sender<NetworkInfo>,
    },
    HeaderExRequest {
        request: HeaderRequest,
        respond_to: OneshotResultSender<Vec<ExtendedHeader>, P2pError>,
    },
    Listeners {
        respond_to: oneshot::Sender<Vec<Multiaddr>>,
    },
    ConnectedPeers {
        respond_to: oneshot::Sender<Vec<PeerId>>,
    },
    InitHeaderSub {
        head: Box<ExtendedHeader>,
        /// Any valid headers received by header-sub will be send to this channel.
        channel: mpsc::Sender<ExtendedHeader>,
    },
    SetPeerTrust {
        peer_id: PeerId,
        is_trusted: bool,
    },
    #[cfg(any(test, feature = "test-utils"))]
    MarkAsArchival {
        peer_id: PeerId,
    },
    GetShwapCid {
        cid: Cid,
        respond_to: OneshotResultSender<Vec<u8>, P2pError>,
    },
    GetNetworkCompromisedToken {
        respond_to: oneshot::Sender<Token>,
    },
    GetNetworkHead {
        respond_to: oneshot::Sender<Option<ExtendedHeader>>,
    },
    // This is dead code because `get_row` still uses Bitswap.
    // We can use this when celestia-node#4288 is merged.
    #[allow(dead_code)]
    GetRow {
        row_index: u16,
        block_height: u64,
        respond_to: OneshotResultSender<Row, P2pError>,
    },
    // This is dead code because `get_sample` still uses Bitswap.
    // We can use this when celestia-node#4288 is merged.
    #[allow(dead_code)]
    GetSample {
        row_index: u16,
        column_index: u16,
        block_height: u64,
        respond_to: OneshotResultSender<Sample, P2pError>,
    },
    GetNamespaceData {
        namespace: Namespace,
        block_height: u64,
        respond_to: OneshotResultSender<NamespaceData, P2pError>,
    },
    GetEds {
        block_height: u64,
        respond_to: OneshotResultSender<ExtendedDataSquare, P2pError>,
    },
}

impl P2p {
    /// Creates and starts a new p2p handler.
    pub async fn start<B, S>(args: P2pArgs<B, S>) -> Result<Self>
    where
        B: Blockstore + 'static,
        S: Store + 'static,
    {
        validate_bootnode_addrs(&args.bootnodes)?;

        let local_peer_id = PeerId::from(args.local_keypair.public());

        let peer_tracker = PeerTracker::new(args.event_pub.clone());
        let peer_tracker_info_watcher = peer_tracker.info_watcher();

        let cancellation_token = CancellationToken::new();
        let (cmd_tx, cmd_rx) = mpsc::channel(16);

        let mut worker =
            Worker::new(args, cancellation_token.child_token(), cmd_rx, peer_tracker).await?;

        let join_handle = spawn(async move {
            worker.run().await;
        });

        Ok(P2p {
            cancellation_token,
            cmd_tx,
            join_handle,
            peer_tracker_info_watcher,
            local_peer_id,
        })
    }

    /// Creates and starts a new mocked p2p handler.
    #[cfg(test)]
    pub fn mocked() -> (Self, crate::test_utils::MockP2pHandle) {
        let (cmd_tx, cmd_rx) = mpsc::channel(16);
        let (peer_tracker_tx, peer_tracker_rx) = watch::channel(PeerTrackerInfo::default());
        let cancellation_token = CancellationToken::new();

        // Just a fake join_handle
        let join_handle = spawn(async {});

        let p2p = P2p {
            cmd_tx: cmd_tx.clone(),
            cancellation_token,
            join_handle,
            peer_tracker_info_watcher: peer_tracker_rx,
            local_peer_id: PeerId::random(),
        };

        let handle = crate::test_utils::MockP2pHandle {
            cmd_tx,
            cmd_rx,
            header_sub_tx: None,
            peer_tracker_tx,
        };

        (p2p, handle)
    }

    /// Stop the worker.
    pub fn stop(&self) {
        // Singal the Worker to stop.
        self.cancellation_token.cancel();
    }

    /// Wait until worker is completely stopped.
    pub async fn join(&self) {
        self.join_handle.join().await;
    }

    /// Local peer ID on the p2p network.
    pub fn local_peer_id(&self) -> &PeerId {
        &self.local_peer_id
    }

    async fn send_command(&self, cmd: P2pCmd) -> Result<()> {
        self.cmd_tx
            .send(cmd)
            .await
            .map_err(|_| P2pError::WorkerDied)
    }

    /// Watcher for the current [`PeerTrackerInfo`].
    pub fn peer_tracker_info_watcher(&self) -> watch::Receiver<PeerTrackerInfo> {
        self.peer_tracker_info_watcher.clone()
    }

    /// A reference to the current [`PeerTrackerInfo`].
    pub fn peer_tracker_info(&self) -> watch::Ref<'_, PeerTrackerInfo> {
        self.peer_tracker_info_watcher.borrow()
    }

    /// Initializes `header-sub` protocol with a given `subjective_head`.
    pub async fn init_header_sub(
        &self,
        head: ExtendedHeader,
        channel: mpsc::Sender<ExtendedHeader>,
    ) -> Result<()> {
        self.send_command(P2pCmd::InitHeaderSub {
            head: Box::new(head),
            channel,
        })
        .await
    }

    /// Wait until the node is connected to any peer.
    pub async fn wait_connected(&self) -> Result<()> {
        self.peer_tracker_info_watcher()
            .wait_for(|info| info.num_connected_peers > 0)
            .await
            .map(drop)
            .map_err(|_| P2pError::WorkerDied)
    }

    /// Wait until the node is connected to any trusted peer.
    pub async fn wait_connected_trusted(&self) -> Result<()> {
        self.peer_tracker_info_watcher()
            .wait_for(|info| info.num_connected_trusted_peers > 0)
            .await
            .map(drop)
            .map_err(|_| P2pError::WorkerDied)
    }

    /// Get current [`NetworkInfo`].
    pub async fn network_info(&self) -> Result<NetworkInfo> {
        let (tx, rx) = oneshot::channel();

        self.send_command(P2pCmd::NetworkInfo { respond_to: tx })
            .await?;

        Ok(rx.await?)
    }

    /// Send a request on the `header-ex` protocol.
    pub async fn header_ex_request(&self, request: HeaderRequest) -> Result<Vec<ExtendedHeader>> {
        let (tx, rx) = oneshot::channel();

        self.send_command(P2pCmd::HeaderExRequest {
            request,
            respond_to: tx,
        })
        .await?;

        rx.await?
    }

    /// Request the head header on the `header-ex` protocol.
    pub async fn get_head_header(&self) -> Result<ExtendedHeader> {
        self.get_header_by_height(0).await
    }

    /// Request the header by hash on the `header-ex` protocol.
    pub async fn get_header(&self, hash: Hash) -> Result<ExtendedHeader> {
        self.header_ex_request(HeaderRequest {
            data: Some(header_request::Data::Hash(hash.as_bytes().to_vec())),
            amount: 1,
        })
        .await?
        .into_iter()
        .next()
        .ok_or(HeaderExError::HeaderNotFound.into())
    }

    /// Request the header by height on the `header-ex` protocol.
    pub async fn get_header_by_height(&self, height: u64) -> Result<ExtendedHeader> {
        self.header_ex_request(HeaderRequest {
            data: Some(header_request::Data::Origin(height)),
            amount: 1,
        })
        .await?
        .into_iter()
        .next()
        .ok_or(HeaderExError::HeaderNotFound.into())
    }

    /// Request the headers following the one given with the `header-ex` protocol.
    ///
    /// First header from the requested range will be verified against the provided one,
    /// then each subsequent is verified against the previous one.
    pub async fn get_verified_headers_range(
        &self,
        from: &ExtendedHeader,
        amount: u64,
    ) -> Result<Vec<ExtendedHeader>> {
        // User can give us a bad header, so validate it.
        from.validate().map_err(|_| HeaderExError::InvalidRequest)?;

        let height = from.height() + 1;

        let range = height..=height + amount - 1;

        let mut session = HeaderSession::new(range, self.cmd_tx.clone());
        let headers = session.run().await?;

        // `.validate()` is called on each header separately by `HeaderExClientHandler`.
        //
        // The last step is to verify that all headers are from the same chain
        // and indeed connected with the next one.
        from.verify_adjacent_range(&headers)
            .map_err(|_| HeaderExError::InvalidResponse)?;

        Ok(headers)
    }

    /// Request a list of ranges with the `header-ex` protocol
    ///
    /// For each of the ranges, headers are verified against each other, but it's the caller
    /// responsibility to verify range edges against headers existing in the store.
    pub(crate) async fn get_unverified_header_range(
        &self,
        range: BlockRange,
    ) -> Result<Vec<ExtendedHeader>> {
        if range.is_empty() {
            return Err(HeaderExError::InvalidRequest.into());
        }

        let mut session = HeaderSession::new(range, self.cmd_tx.clone());
        let headers = session.run().await?;

        let Some(head) = headers.first() else {
            return Err(HeaderExError::InvalidResponse.into());
        };

        head.verify_adjacent_range(&headers[1..])
            .map_err(|_| HeaderExError::InvalidResponse)?;

        Ok(headers)
    }

    /// Request a [`Cid`] on bitswap protocol.
    pub(crate) async fn get_shwap_cid(
        &self,
        cid: Cid,
        timeout: Option<Duration>,
    ) -> Result<Vec<u8>> {
        let (tx, rx) = oneshot::channel();

        self.send_command(P2pCmd::GetShwapCid {
            cid,
            respond_to: tx,
        })
        .await?;

        let data = match timeout {
            Some(dur) => time::timeout(dur, rx)
                .await
                .map_err(|_| P2pError::RequestTimedOut)???,
            None => rx.await??,
        };

        get_block_container(&cid, &data)
    }

    /// Request a [`Row`] on bitswap protocol.
    pub async fn get_row(
        &self,
        row_index: u16,
        block_height: u64,
        timeout: Option<Duration>,
    ) -> Result<Row> {
        let id = RowId::new(row_index, block_height)?;
        let cid = convert_cid(&id.into())?;

        let data = self.get_shwap_cid(cid, timeout).await?;
        let row = Row::decode(id, &data[..]).map_err(|e| P2pError::Shwap(e.to_string()))?;
        Ok(row)
    }

    /// Request a [`Sample`] on bitswap protocol.
    pub async fn get_sample(
        &self,
        row_index: u16,
        column_index: u16,
        block_height: u64,
        timeout: Option<Duration>,
    ) -> Result<Sample> {
        let id = SampleId::new(row_index, column_index, block_height)?;
        let cid = convert_cid(&id.into())?;

        let data = self.get_shwap_cid(cid, timeout).await?;
        let sample = Sample::decode(id, &data[..]).map_err(|e| P2pError::Shwap(e.to_string()))?;
        Ok(sample)
    }

    pub async fn get_eds(
        &self,
        block_height: u64,
        timeout: Option<Duration>,
    ) -> Result<ExtendedDataSquare> {
        let (tx, rx) = oneshot::channel();

        self.send_command(P2pCmd::GetEds {
            block_height,
            respond_to: tx,
        })
        .await?;

        match timeout {
            Some(dur) => time::timeout(dur, rx)
                .await
                .map_err(|_| P2pError::RequestTimedOut)??,
            None => rx.await?,
        }
    }

    /// Request a [`RowNamespaceData`] on bitswap protocol.
    pub async fn get_row_namespace_data(
        &self,
        namespace: Namespace,
        row_index: u16,
        block_height: u64,
        timeout: Option<Duration>,
    ) -> Result<RowNamespaceData> {
        let id = RowNamespaceDataId::new(namespace, row_index, block_height)?;
        let cid = convert_cid(&id.into())?;

        let data = self.get_shwap_cid(cid, timeout).await?;
        let row_namespace_data =
            RowNamespaceData::decode(id, &data[..]).map_err(|e| P2pError::Shwap(e.to_string()))?;
        Ok(row_namespace_data)
    }

    pub async fn get_namespace_data(
        &self,
        namespace: Namespace,
        block_height: u64,
        timeout: Option<Duration>,
    ) -> Result<NamespaceData> {
        let (tx, rx) = oneshot::channel();

        self.send_command(P2pCmd::GetNamespaceData {
            namespace,
            block_height,
            respond_to: tx,
        })
        .await?;

        match timeout {
            Some(dur) => time::timeout(dur, rx)
                .await
                .map_err(|_| P2pError::RequestTimedOut)??,
            None => rx.await?,
        }
    }

    /// Request all blobs with provided namespace in the block corresponding to this header
    /// using bitswap protocol.
    pub async fn get_all_blobs<S>(
        &self,
        namespace: Namespace,
        block_height: u64,
        timeout: Option<Duration>,
        store: &S,
    ) -> Result<Vec<Blob>>
    where
        S: Store,
    {
        // TODO: Figure out app_version based on network id and height instead
        // of retrieving the header.
        let app_version = match store.get_by_height(block_height).await {
            Ok(header) => header.app_version(),
            Err(StoreError::NotFound) => {
                let pruned_ranges = store.get_pruned_ranges().await?;

                if pruned_ranges.contains(block_height) {
                    return Err(P2pError::HeaderPruned(block_height));
                } else {
                    return Err(P2pError::HeaderNotSynced(block_height));
                }
            }
            Err(e) => return Err(e.into()),
        };

        let namespace_data = self
            .get_namespace_data(namespace, block_height, timeout)
            .await?;

        let shares = namespace_data
            .rows()
            .iter()
            .flat_map(|row| row.shares.iter());

        Ok(Blob::reconstruct_all(shares, app_version)?)
    }

    /// Get the addresses where [`P2p`] listens on for incoming connections.
    pub async fn listeners(&self) -> Result<Vec<Multiaddr>> {
        let (tx, rx) = oneshot::channel();

        self.send_command(P2pCmd::Listeners { respond_to: tx })
            .await?;

        Ok(rx.await?)
    }

    /// Get the list of connected peers.
    pub async fn connected_peers(&self) -> Result<Vec<PeerId>> {
        let (tx, rx) = oneshot::channel();

        self.send_command(P2pCmd::ConnectedPeers { respond_to: tx })
            .await?;

        Ok(rx.await?)
    }

    /// Alter the trust status for a given peer.
    pub async fn set_peer_trust(&self, peer_id: PeerId, is_trusted: bool) -> Result<()> {
        self.send_command(P2pCmd::SetPeerTrust {
            peer_id,
            is_trusted,
        })
        .await
    }

    #[cfg(any(test, feature = "test-utils"))]
    pub(crate) async fn mark_as_archival(&self, peer_id: PeerId) -> Result<()> {
        self.send_command(P2pCmd::MarkAsArchival { peer_id }).await
    }

    /// Get the cancellation token which will be cancelled when the network gets compromised.
    ///
    /// After this token is cancelled, the network should be treated as insincere
    /// and should not be trusted.
    pub(crate) async fn get_network_compromised_token(&self) -> Result<Token> {
        let (tx, rx) = oneshot::channel();

        self.send_command(P2pCmd::GetNetworkCompromisedToken { respond_to: tx })
            .await?;

        Ok(rx.await?)
    }

    /// Get the latest header announced on the network.
    pub async fn get_network_head(&self) -> Result<Option<ExtendedHeader>> {
        let (tx, rx) = oneshot::channel();

        self.send_command(P2pCmd::GetNetworkHead { respond_to: tx })
            .await?;

        Ok(rx.await?)
    }
}

impl Drop for P2p {
    fn drop(&mut self) {
        self.stop();
    }
}

#[derive(NetworkBehaviour)]
struct Behaviour<B, S>
where
    B: Blockstore + 'static,
    S: Store + 'static,
{
    bitswap: beetswap::Behaviour<MAX_MH_SIZE, B>,
    header_ex: header_ex::Behaviour<S>,
    shr_ex: shrex::Behaviour<S>,
    gossipsub: gossipsub::Behaviour,
}

struct Worker<B, S>
where
    B: Blockstore + 'static,
    S: Store + 'static,
{
    cancellation_token: CancellationToken,
    swarm: SwarmManager<Behaviour<B, S>>,
    header_sub_topic_hash: TopicHash,
    bad_encoding_fraud_sub_topic: TopicHash,
    cmd_rx: mpsc::Receiver<P2pCmd>,
    header_sub_state: Option<HeaderSubState>,
    bitswap_queries: HashMap<beetswap::QueryId, OneshotResultSender<Vec<u8>, P2pError>>,
    network_compromised_token: Token,
    store: Arc<S>,
}

struct HeaderSubState {
    known_head: ExtendedHeader,
    channel: mpsc::Sender<ExtendedHeader>,
}

impl<B, S> Worker<B, S>
where
    B: Blockstore,
    S: Store,
{
    async fn new(
        args: P2pArgs<B, S>,
        cancellation_token: CancellationToken,
        cmd_rx: mpsc::Receiver<P2pCmd>,
        peer_tracker: PeerTracker,
    ) -> Result<Self, P2pError> {
        let mut swarm = SwarmManager::new(
            &args.network_id,
            &args.local_keypair,
            &args.bootnodes,
            &args.listen_on,
            peer_tracker,
            args.event_pub.clone(),
        )
        .await?;

        let header_sub_topic = gossipsub_ident_topic(&args.network_id, "/header-sub/v0.0.1");
        let bad_encoding_fraud_sub_topic =
            fraudsub_ident_topic(BadEncodingFraudProof::TYPE, &args.network_id);
        let gossipsub = init_gossipsub(&args, [&header_sub_topic, &bad_encoding_fraud_sub_topic])?;

        let bitswap = init_bitswap(
            args.blockstore.clone(),
            args.store.clone(),
            &args.network_id,
        )?;

        let header_ex = header_ex::Behaviour::new(header_ex::Config {
            network_id: &args.network_id,
            header_store: args.store.clone(),
        });

        let shr_ex = shrex::Behaviour::new(shrex::Config {
            network_id: &args.network_id,
            local_keypair: &args.local_keypair,
            header_store: args.store.clone(),
            stream_ctrl: swarm.stream_control(),
        })?;

        swarm.attach_behaviour(Behaviour {
            bitswap,
            gossipsub,
            header_ex,
            shr_ex,
        });

        Ok(Worker {
            cancellation_token,
            swarm,
            cmd_rx,
            bad_encoding_fraud_sub_topic: bad_encoding_fraud_sub_topic.hash(),
            header_sub_topic_hash: header_sub_topic.hash(),
            header_sub_state: None,
            bitswap_queries: HashMap::new(),
            network_compromised_token: Token::new(),
            store: args.store,
        })
    }

    async fn run(&mut self) {
        let mut report_interval = Interval::new(Duration::from_secs(60));

        loop {
            select! {
                _ = self.cancellation_token.cancelled() => break,
                _ = report_interval.tick() => {
                    self.report();
                }
                _ = poll_closed(&mut self.bitswap_queries) => {
                    self.prune_canceled_bitswap_queries();
                }
                res = self.swarm.poll() => {
                    match res {
                        Ok(ev) => {
                            if let Err(e) = self.on_behaviour_event(ev).await {
                                warn!("Failure while handling behaviour event: {e}");
                            }
                        }
                        Err(e) => warn!("Failure while polling SwarmManager: {e}"),
                    }
                }
                Some(cmd) = self.cmd_rx.recv() => {
                    if let Err(e) = self.on_cmd(cmd).await {
                        warn!("Failure while handling command. (error: {e})");
                    }
                }
            }
        }

        self.swarm.context().behaviour.header_ex.stop();
        self.swarm.context().behaviour.shr_ex.stop();
        self.swarm.stop().await;
    }

    fn prune_canceled_bitswap_queries(&mut self) {
        let mut cancelled = SmallVec::<[_; 16]>::new();

        for (query_id, chan) in &self.bitswap_queries {
            if chan.is_closed() {
                cancelled.push(*query_id);
            }
        }

        for query_id in cancelled {
            self.bitswap_queries.remove(&query_id);
            self.swarm.context().behaviour.bitswap.cancel(query_id);
        }
    }

    async fn on_behaviour_event(&mut self, ev: BehaviourEvent<B, S>) -> Result<()> {
        match ev {
            BehaviourEvent::Gossipsub(ev) => self.on_gossip_sub_event(ev).await,
            BehaviourEvent::Bitswap(ev) => self.on_bitswap_event(ev).await,
            BehaviourEvent::HeaderEx(ev) => self.on_header_ex_event(ev).await,
            BehaviourEvent::ShrEx(ev) => self.on_shrex_event(ev).await,
        }

        Ok(())
    }

    async fn on_cmd(&mut self, cmd: P2pCmd) -> Result<()> {
        match cmd {
            P2pCmd::NetworkInfo { respond_to } => {
                respond_to.maybe_send(self.swarm.network_info());
            }
            P2pCmd::HeaderExRequest {
                request,
                respond_to,
            } => {
                self.swarm
                    .context()
                    .behaviour
                    .header_ex
                    .send_request(request, respond_to);
            }
            P2pCmd::Listeners { respond_to } => {
                respond_to.maybe_send(self.swarm.listeners());
            }
            P2pCmd::ConnectedPeers { respond_to } => {
                let peers = self
                    .swarm
                    .context()
                    .peer_tracker
                    .peers()
                    .filter_map(|peer| {
                        if peer.is_connected() {
                            Some(*peer.id())
                        } else {
                            None
                        }
                    })
                    .collect();
                respond_to.maybe_send(peers);
            }
            P2pCmd::InitHeaderSub { head, channel } => {
                self.on_init_header_sub(*head, channel);
            }
            P2pCmd::SetPeerTrust {
                peer_id,
                is_trusted,
            } => {
                self.swarm.set_peer_trust(&peer_id, is_trusted);
            }
            #[cfg(any(test, feature = "test-utils"))]
            P2pCmd::MarkAsArchival { peer_id } => {
                self.swarm.mark_as_archival(&peer_id);
            }
            P2pCmd::GetShwapCid { cid, respond_to } => {
                self.on_get_shwap_cid(cid, respond_to);
            }
            P2pCmd::GetNetworkCompromisedToken { respond_to } => {
                respond_to.maybe_send(self.network_compromised_token.clone())
            }
            P2pCmd::GetNetworkHead { respond_to } => {
                let head = self
                    .header_sub_state
                    .as_ref()
                    .map(|state| state.known_head.clone());
                respond_to.maybe_send(head);
            }
            P2pCmd::GetRow {
                row_index,
                block_height,
                respond_to,
            } => {
                self.swarm
                    .context()
                    .behaviour
                    .shr_ex
                    .get_row(block_height, row_index, respond_to)
                    .await
            }
            P2pCmd::GetSample {
                row_index,
                column_index,
                block_height,
                respond_to,
            } => {
                self.swarm
                    .context()
                    .behaviour
                    .shr_ex
                    .get_sample(block_height, row_index, column_index, respond_to)
                    .await
            }
            P2pCmd::GetNamespaceData {
                namespace,
                block_height,
                respond_to,
            } => {
                self.swarm
                    .context()
                    .behaviour
                    .shr_ex
                    .get_namespace_data(block_height, namespace, respond_to)
                    .await
            }
            P2pCmd::GetEds {
                block_height,
                respond_to,
            } => {
                self.swarm
                    .context()
                    .behaviour
                    .shr_ex
                    .get_eds(block_height, respond_to)
                    .await
            }
        }

        Ok(())
    }

    #[instrument(skip_all)]
    fn report(&mut self) {
        let tracker_info = self.swarm.context().peer_tracker.info();

        info!(
            "peers: {}, trusted peers: {}",
            tracker_info.num_connected_peers, tracker_info.num_connected_trusted_peers,
        );
    }

    #[instrument(level = "trace", skip(self))]
    async fn on_gossip_sub_event(&mut self, ev: gossipsub::Event) {
        match ev {
            gossipsub::Event::Message {
                message,
                message_id,
                ..
            } => {
                let Some(peer) = message.source else {
                    // Validation mode is `strict` so this will never happen
                    return;
                };

                let acceptance = if message.topic == self.header_sub_topic_hash {
                    self.on_header_sub_message(&message.data[..])
                } else if message.topic == self.bad_encoding_fraud_sub_topic {
                    self.on_bad_encoding_fraud_sub_message(&message.data[..], &peer)
                        .await
                } else {
                    trace!("Unhandled gossipsub message");
                    gossipsub::MessageAcceptance::Ignore
                };

                if !matches!(acceptance, gossipsub::MessageAcceptance::Reject) {
                    // We may have discovered a new peer
                    self.swarm.peer_maybe_discovered(&peer);
                }

                let _ = self
                    .swarm
                    .context()
                    .behaviour
                    .gossipsub
                    .report_message_validation_result(&message_id, &peer, acceptance);
            }
            _ => trace!("Unhandled gossipsub event"),
        }
    }

    #[instrument(level = "trace", skip_all)]
    fn on_get_shwap_cid(&mut self, cid: Cid, respond_to: OneshotResultSender<Vec<u8>, P2pError>) {
        trace!("Requesting CID {cid} from bitswap");
        let query_id = self.swarm.context().behaviour.bitswap.get(&cid);
        self.bitswap_queries.insert(query_id, respond_to);
    }

    #[instrument(level = "trace", skip(self))]
    async fn on_bitswap_event(&mut self, ev: beetswap::Event) {
        match ev {
            beetswap::Event::GetQueryResponse { query_id, data } => {
                if let Some(respond_to) = self.bitswap_queries.remove(&query_id) {
                    respond_to.maybe_send_ok(data);
                }
            }
            beetswap::Event::GetQueryError { query_id, error } => {
                if let Some(respond_to) = self.bitswap_queries.remove(&query_id) {
                    let error: P2pError = error.into();
                    respond_to.maybe_send_err(error);
                }
            }
        }
    }

    #[instrument(level = "trace", skip(self))]
<<<<<<< HEAD
    async fn on_shrex_event(&mut self, ev: shrex::Event) {
        match ev {
            shrex::Event::PoolUpdate {
                add_peers,
                blacklist_peers,
            } => {
                let added = add_peers
                    .iter()
                    .filter(|peer| self.swarm.peer_maybe_discovered(peer))
                    .count();

                let blacklisted = blacklist_peers
                    .into_iter()
                    .filter(|peer| self.swarm.blacklist_peer(peer))
                    .count();
                debug!("Added {added}, blacklisted {blacklisted} new peers");
            }
        }
    }

    #[instrument(level = "trace", skip(self))]
=======
>>>>>>> 72307671
    async fn on_header_ex_event(&mut self, ev: header_ex::Event) {
        match ev {
            header_ex::Event::SchedulePendingRequests => {
                let ctx = self.swarm.context();

                ctx.behaviour
                    .header_ex
                    .schedule_pending_requests(ctx.peer_tracker);
            }
            header_ex::Event::NeedTrustedPeers => {
                self.swarm.connect_to_bootnodes();
            }
            header_ex::Event::NeedArchivalPeers => {
                self.swarm.start_archival_node_kad_query();
            }
        }
    }

    #[instrument(level = "trace", skip(self))]
    async fn on_shrex_event(&mut self, ev: shrex::Event) {
        match ev {
            shrex::Event::SchedulePendingRequests => {
                let ctx = self.swarm.context();

                ctx.behaviour
                    .shr_ex
                    .schedule_pending_requests(ctx.peer_tracker);
            }

            shrex::Event::PoolUpdate {
                add_peers,
                #[allow(unused)]
                blacklist_peers,
            } => {
                for peer_id in add_peers {
                    // TODO: I think `peer_maybe_discovered` doesn't have any functionality,
                    // so we can remove it entirely.
                    self.swarm.peer_maybe_discovered(&peer_id);
                }
            }
        }
    }

    #[instrument(skip_all, fields(header = %head))]
    fn on_init_header_sub(&mut self, head: ExtendedHeader, channel: mpsc::Sender<ExtendedHeader>) {
        self.header_sub_state = Some(HeaderSubState {
            known_head: head,
            channel,
        });
        trace!("HeaderSub initialized");
    }

    #[instrument(skip_all)]
    fn on_header_sub_message(&mut self, data: &[u8]) -> gossipsub::MessageAcceptance {
        let Ok(header) = ExtendedHeader::decode_and_validate(data) else {
            trace!("Malformed or invalid header from header-sub");
            return gossipsub::MessageAcceptance::Reject;
        };

        trace!("Received header from header-sub ({header})");

        let Some(ref mut state) = self.header_sub_state else {
            debug!("header-sub not initialized yet");
            return gossipsub::MessageAcceptance::Ignore;
        };

        if state.known_head.verify(&header).is_err() {
            trace!("Failed to verify HeaderSub header. Ignoring {header}");
            return gossipsub::MessageAcceptance::Ignore;
        }

        trace!("New header from header-sub ({header})");

        state.known_head = header.clone();
        // We intentionally do not `send().await` to avoid blocking `P2p`
        // in case `Syncer` enters some weird state.
        let _ = state.channel.try_send(header);

        gossipsub::MessageAcceptance::Accept
    }

    #[instrument(skip_all)]
    async fn on_bad_encoding_fraud_sub_message(
        &mut self,
        data: &[u8],
        peer: &PeerId,
    ) -> gossipsub::MessageAcceptance {
        let Ok(befp) = BadEncodingFraudProof::decode(data) else {
            trace!("Malformed bad encoding fraud proof from {peer}");
            self.swarm
                .context()
                .behaviour
                .gossipsub
                .blacklist_peer(peer);
            return gossipsub::MessageAcceptance::Reject;
        };

        let height = befp.height();

        let current_height = if let Some(ref header_sub_state) = self.header_sub_state {
            header_sub_state.known_head.height()
        } else if let Ok(local_head) = self.store.get_head().await {
            local_head.height()
        } else {
            // we aren't tracking the network and have uninitialized store
            return gossipsub::MessageAcceptance::Ignore;
        };

        if height > current_height + FRAUD_PROOF_HEAD_HEIGHT_THRESHOLD {
            // does this threshold make any sense if we're gonna ignore it anyway
            // since we won't have the header
            return gossipsub::MessageAcceptance::Ignore;
        }

        let hash = befp.header_hash();
        let Ok(header) = self.store.get_by_hash(&hash).await else {
            // we can't verify the proof without a header
            // TODO: should we then store it and wait for the height? celestia doesn't
            return gossipsub::MessageAcceptance::Ignore;
        };

        if let Err(e) = befp.validate(&header) {
            trace!("Received invalid bad encoding fraud proof from {peer}: {e}");
            self.swarm
                .context()
                .behaviour
                .gossipsub
                .blacklist_peer(peer);
            return gossipsub::MessageAcceptance::Reject;
        }

        warn!("Received a valid bad encoding fraud proof");
        // trigger cancellation for all services
        self.network_compromised_token.trigger();

        gossipsub::MessageAcceptance::Accept
    }
}

/// Awaits at least one channel from the `bitswap_queries` to close.
async fn poll_closed(
    bitswap_queries: &mut HashMap<beetswap::QueryId, OneshotResultSender<Vec<u8>, P2pError>>,
) {
    poll_fn(|cx| {
        for chan in bitswap_queries.values_mut() {
            match chan.poll_closed(cx) {
                Poll::Pending => continue,
                Poll::Ready(_) => return Poll::Ready(()),
            }
        }

        Poll::Pending
    })
    .await
}

fn validate_bootnode_addrs(addrs: &[Multiaddr]) -> Result<(), P2pError> {
    let mut invalid_addrs = Vec::new();

    for addr in addrs {
        if addr.peer_id().is_none() {
            invalid_addrs.push(addr.to_owned());
        }
    }

    if invalid_addrs.is_empty() {
        Ok(())
    } else {
        Err(P2pError::BootnodeAddrsWithoutPeerId(invalid_addrs))
    }
}

fn init_gossipsub<'a, B, S>(
    args: &'a P2pArgs<B, S>,
    topics: impl IntoIterator<Item = &'a gossipsub::IdentTopic>,
) -> Result<gossipsub::Behaviour>
where
    B: Blockstore,
    S: Store,
{
    // Set the message authenticity - How we expect to publish messages
    // Here we expect the publisher to sign the message with their key.
    let message_authenticity = gossipsub::MessageAuthenticity::Signed(args.local_keypair.clone());

    let config = gossipsub::ConfigBuilder::default()
        .validation_mode(gossipsub::ValidationMode::Strict)
        .validate_messages()
        .build()
        .map_err(|e| P2pError::GossipsubInit(e.to_string()))?;

    // build a gossipsub network behaviour
    let mut gossipsub: gossipsub::Behaviour =
        gossipsub::Behaviour::new(message_authenticity, config)
            .map_err(|e| P2pError::GossipsubInit(e.to_string()))?;

    for topic in topics {
        gossipsub
            .subscribe(topic)
            .map_err(|e| P2pError::GossipsubInit(e.to_string()))?;
    }

    Ok(gossipsub)
}

fn init_bitswap<B, S>(
    blockstore: Arc<B>,
    store: Arc<S>,
    network_id: &str,
) -> Result<beetswap::Behaviour<MAX_MH_SIZE, B>>
where
    B: Blockstore + 'static,
    S: Store + 'static,
{
    let protocol_prefix = celestia_protocol_id(network_id, "shwap");

    Ok(beetswap::Behaviour::builder(blockstore)
        .protocol_prefix(protocol_prefix.as_ref())?
        .register_multihasher(ShwapMultihasher::new(store))
        .client_set_send_dont_have(false)
        .build())
}<|MERGE_RESOLUTION|>--- conflicted
+++ resolved
@@ -1090,9 +1090,35 @@
     }
 
     #[instrument(level = "trace", skip(self))]
-<<<<<<< HEAD
+    async fn on_header_ex_event(&mut self, ev: header_ex::Event) {
+        match ev {
+            header_ex::Event::SchedulePendingRequests => {
+                let ctx = self.swarm.context();
+
+                ctx.behaviour
+                    .header_ex
+                    .schedule_pending_requests(ctx.peer_tracker);
+            }
+            header_ex::Event::NeedTrustedPeers => {
+                self.swarm.connect_to_bootnodes();
+            }
+            header_ex::Event::NeedArchivalPeers => {
+                self.swarm.start_archival_node_kad_query();
+            }
+        }
+    }
+
+    #[instrument(level = "trace", skip(self))]
     async fn on_shrex_event(&mut self, ev: shrex::Event) {
         match ev {
+            shrex::Event::SchedulePendingRequests => {
+                let ctx = self.swarm.context();
+
+                ctx.behaviour
+                    .shr_ex
+                    .schedule_pending_requests(ctx.peer_tracker);
+            }
+
             shrex::Event::PoolUpdate {
                 add_peers,
                 blacklist_peers,
@@ -1106,53 +1132,10 @@
                     .into_iter()
                     .filter(|peer| self.swarm.blacklist_peer(peer))
                     .count();
-                debug!("Added {added}, blacklisted {blacklisted} new peers");
-            }
-        }
-    }
-
-    #[instrument(level = "trace", skip(self))]
-=======
->>>>>>> 72307671
-    async fn on_header_ex_event(&mut self, ev: header_ex::Event) {
-        match ev {
-            header_ex::Event::SchedulePendingRequests => {
-                let ctx = self.swarm.context();
-
-                ctx.behaviour
-                    .header_ex
-                    .schedule_pending_requests(ctx.peer_tracker);
-            }
-            header_ex::Event::NeedTrustedPeers => {
-                self.swarm.connect_to_bootnodes();
-            }
-            header_ex::Event::NeedArchivalPeers => {
-                self.swarm.start_archival_node_kad_query();
-            }
-        }
-    }
-
-    #[instrument(level = "trace", skip(self))]
-    async fn on_shrex_event(&mut self, ev: shrex::Event) {
-        match ev {
-            shrex::Event::SchedulePendingRequests => {
-                let ctx = self.swarm.context();
-
-                ctx.behaviour
-                    .shr_ex
-                    .schedule_pending_requests(ctx.peer_tracker);
-            }
-
-            shrex::Event::PoolUpdate {
-                add_peers,
-                #[allow(unused)]
-                blacklist_peers,
-            } => {
-                for peer_id in add_peers {
-                    // TODO: I think `peer_maybe_discovered` doesn't have any functionality,
-                    // so we can remove it entirely.
-                    self.swarm.peer_maybe_discovered(&peer_id);
-                }
+
+                debug!(
+                    "Added {added}, blacklisted {blacklisted} new peers from shrex pool tracker"
+                );
             }
         }
     }
