//! Component responsible for the messaging and interacting with other nodes on the peer to peer layer.
//!
//! It is a high level integration of various p2p protocols used by Celestia nodes.
//! Currently supporting:
//! - libp2p-identitfy
//! - libp2p-kad
//! - libp2p-autonat
//! - libp2p-ping
//! - header-sub topic on libp2p-gossipsub
//! - fraud-sub topic on libp2p-gossipsub
//! - header-ex client
//! - header-ex server
//! - bitswap 1.2.0
//! - shwap - celestia's data availability protocol on top of bitswap

use std::collections::HashMap;
use std::future::poll_fn;
use std::sync::Arc;
use std::task::Poll;
use std::time::Duration;

use blockstore::Blockstore;
use celestia_proto::p2p::pb::{HeaderRequest, header_request};
use celestia_types::fraud_proof::BadEncodingFraudProof;
use celestia_types::hash::Hash;
use celestia_types::nmt::{Namespace, NamespacedSha2Hasher};
use celestia_types::row::{Row, RowId};
use celestia_types::row_namespace_data::{NamespaceData, RowNamespaceData, RowNamespaceDataId};
use celestia_types::sample::{Sample, SampleId};
use celestia_types::{Blob, ExtendedHeader, FraudProof};
use cid::Cid;
use futures::TryStreamExt;
use futures::stream::FuturesOrdered;
use libp2p::gossipsub::TopicHash;
use libp2p::identity::Keypair;
use libp2p::swarm::{NetworkBehaviour, NetworkInfo};
use libp2p::{Multiaddr, PeerId, gossipsub};
use lumina_utils::executor::{JoinHandle, spawn};
use lumina_utils::time::{self, Interval};
use lumina_utils::token::Token;
use smallvec::SmallVec;
use tendermint_proto::Protobuf;
use tokio::select;
use tokio::sync::{mpsc, oneshot, watch};
use tokio_util::sync::CancellationToken;
use tracing::{debug, info, instrument, trace, warn};

mod connection_control;
mod header_ex;
pub(crate) mod header_session;
mod shrex;
pub(crate) mod shwap;
mod swarm;
mod swarm_manager;

use crate::block_ranges::BlockRange;
use crate::events::EventPublisher;
use crate::p2p::header_session::HeaderSession;
use crate::p2p::shwap::{ShwapMultihasher, convert_cid, get_block_container};
use crate::p2p::swarm_manager::SwarmManager;
use crate::peer_tracker::PeerTracker;
use crate::peer_tracker::PeerTrackerInfo;
use crate::store::{Store, StoreError};
use crate::utils::{
    MultiaddrExt, OneshotResultSender, OneshotResultSenderExt, OneshotSenderExt,
    celestia_protocol_id, fraudsub_ident_topic, gossipsub_ident_topic,
};

pub use crate::p2p::header_ex::HeaderExError;

// Maximum size of a [`Multihash`].
pub(crate) const MAX_MH_SIZE: usize = 64;

// all fraud proofs for height bigger than head height by this threshold
// will be ignored
const FRAUD_PROOF_HEAD_HEIGHT_THRESHOLD: u64 = 20;

pub(crate) type Result<T, E = P2pError> = std::result::Result<T, E>;

/// Representation of all the errors that can occur in `P2p` component.
#[derive(Debug, thiserror::Error)]
pub enum P2pError {
    /// Failed to initialize gossipsub behaviour.
    #[error("Failed to initialize gossipsub behaviour: {0}")]
    GossipsubInit(String),

    /// Failed to initialize TLS.
    #[error("Failed to initialize TLS: {0}")]
    TlsInit(String),

    /// Failed to initialize noise protocol.
    #[error("Failed to initialize noise: {0}")]
    NoiseInit(String),

    /// The worker has died.
    #[error("Worker died")]
    WorkerDied,

    /// Channel closed unexpectedly.
    #[error("Channel closed unexpectedly")]
    ChannelClosedUnexpectedly,

    /// An error propagated from the `header-ex`.
    #[error("HeaderEx: {0}")]
    HeaderEx(#[from] HeaderExError),

    /// Bootnode address is missing its peer ID.
    #[error("Bootnode multiaddrs without peer ID: {0:?}")]
    BootnodeAddrsWithoutPeerId(Vec<Multiaddr>),

    /// An error propagated from [`beetswap::Behaviour`].
    #[error("Bitswap: {0}")]
    Bitswap(#[from] beetswap::Error),

    /// ProtoBuf message failed to be decoded.
    #[error("ProtoBuf decoding error: {0}")]
    ProtoDecodeFailed(#[from] tendermint_proto::Error),

    /// An error propagated from [`celestia_types`] that is related to [`Cid`].
    #[error("CID error: {0}")]
    Cid(celestia_types::Error),

    /// Bitswap query timed out.
    #[error("Bitswap query timed out")]
    BitswapQueryTimeout,

    /// Shwap protocol error.
    #[error("Shwap: {0}")]
    Shwap(String),

    /// An error propagated from [`celestia_types`].
    #[error(transparent)]
    CelestiaTypes(#[from] celestia_types::Error),

    /// An error propagated from [`Store`].
    #[error("Store error: {0}")]
    Store(#[from] StoreError),

    /// Header was pruned.
    #[error("Header of {0} block was pruned because it is outside of retention period")]
    HeaderPruned(u64),

    /// Header not synced yet.
    #[error("Header of {0} block is not synced yet")]
    HeaderNotSynced(u64),
}

impl P2pError {
    /// Returns `true` if an error is fatal in all possible scenarios.
    ///
    /// If unsure mark it as non-fatal error.
    pub(crate) fn is_fatal(&self) -> bool {
        match self {
            P2pError::GossipsubInit(_)
            | P2pError::NoiseInit(_)
            | P2pError::TlsInit(_)
            | P2pError::WorkerDied
            | P2pError::ChannelClosedUnexpectedly
            | P2pError::BootnodeAddrsWithoutPeerId(_) => true,
            P2pError::HeaderEx(_)
            | P2pError::Bitswap(_)
            | P2pError::ProtoDecodeFailed(_)
            | P2pError::Cid(_)
            | P2pError::BitswapQueryTimeout
            | P2pError::Shwap(_)
            | P2pError::CelestiaTypes(_)
            | P2pError::HeaderPruned(_)
            | P2pError::HeaderNotSynced(_) => false,
            P2pError::Store(e) => e.is_fatal(),
        }
    }
}

impl From<oneshot::error::RecvError> for P2pError {
    fn from(_value: oneshot::error::RecvError) -> Self {
        P2pError::ChannelClosedUnexpectedly
    }
}

impl From<prost::DecodeError> for P2pError {
    fn from(value: prost::DecodeError) -> Self {
        P2pError::ProtoDecodeFailed(tendermint_proto::Error::decode_message(value))
    }
}

impl From<cid::Error> for P2pError {
    fn from(value: cid::Error) -> Self {
        P2pError::Cid(celestia_types::Error::CidError(
            blockstore::block::CidError::InvalidCid(value.to_string()),
        ))
    }
}

/// Component responsible for the peer to peer networking handling.
#[derive(Debug)]
pub(crate) struct P2p {
    cancellation_token: CancellationToken,
    cmd_tx: mpsc::Sender<P2pCmd>,
    join_handle: JoinHandle,
    peer_tracker_info_watcher: watch::Receiver<PeerTrackerInfo>,
    local_peer_id: PeerId,
}

/// Arguments used to configure the [`P2p`].
pub struct P2pArgs<B, S>
where
    B: Blockstore,
    S: Store,
{
    /// An id of the network to connect to.
    pub network_id: String,
    /// The keypair to be used as the identity.
    pub local_keypair: Keypair,
    /// List of bootstrap nodes to connect to and trust.
    pub bootnodes: Vec<Multiaddr>,
    /// List of the addresses on which to listen for incoming connections.
    pub listen_on: Vec<Multiaddr>,
    /// The store for headers.
    pub blockstore: Arc<B>,
    /// The store for headers.
    pub store: Arc<S>,
    /// Event publisher.
    pub event_pub: EventPublisher,
}

#[derive(Debug)]
pub(crate) enum P2pCmd {
    NetworkInfo {
        respond_to: oneshot::Sender<NetworkInfo>,
    },
    HeaderExRequest {
        request: HeaderRequest,
        respond_to: OneshotResultSender<Vec<ExtendedHeader>, P2pError>,
    },
    Listeners {
        respond_to: oneshot::Sender<Vec<Multiaddr>>,
    },
    ConnectedPeers {
        respond_to: oneshot::Sender<Vec<PeerId>>,
    },
    InitHeaderSub {
        head: Box<ExtendedHeader>,
        /// Any valid headers received by header-sub will be send to this channel.
        channel: mpsc::Sender<ExtendedHeader>,
    },
    SetPeerTrust {
        peer_id: PeerId,
        is_trusted: bool,
    },
    #[cfg(any(test, feature = "test-utils"))]
    MarkAsArchival {
        peer_id: PeerId,
    },
    GetShwapCid {
        cid: Cid,
        respond_to: OneshotResultSender<Vec<u8>, P2pError>,
    },
    GetNetworkCompromisedToken {
        respond_to: oneshot::Sender<Token>,
    },
    GetNetworkHead {
        respond_to: oneshot::Sender<Option<ExtendedHeader>>,
    },
}

impl P2p {
    /// Creates and starts a new p2p handler.
    pub async fn start<B, S>(args: P2pArgs<B, S>) -> Result<Self>
    where
        B: Blockstore + 'static,
        S: Store + 'static,
    {
        validate_bootnode_addrs(&args.bootnodes)?;

        let local_peer_id = PeerId::from(args.local_keypair.public());

        let peer_tracker = PeerTracker::new(args.event_pub.clone());
        let peer_tracker_info_watcher = peer_tracker.info_watcher();

        let cancellation_token = CancellationToken::new();
        let (cmd_tx, cmd_rx) = mpsc::channel(16);

        let mut worker =
            Worker::new(args, cancellation_token.child_token(), cmd_rx, peer_tracker).await?;

        let join_handle = spawn(async move {
            worker.run().await;
        });

        Ok(P2p {
            cancellation_token,
            cmd_tx,
            join_handle,
            peer_tracker_info_watcher,
            local_peer_id,
        })
    }

    /// Creates and starts a new mocked p2p handler.
    #[cfg(test)]
    pub fn mocked() -> (Self, crate::test_utils::MockP2pHandle) {
        let (cmd_tx, cmd_rx) = mpsc::channel(16);
        let (peer_tracker_tx, peer_tracker_rx) = watch::channel(PeerTrackerInfo::default());
        let cancellation_token = CancellationToken::new();

        // Just a fake join_handle
        let join_handle = spawn(async {});

        let p2p = P2p {
            cmd_tx: cmd_tx.clone(),
            cancellation_token,
            join_handle,
            peer_tracker_info_watcher: peer_tracker_rx,
            local_peer_id: PeerId::random(),
        };

        let handle = crate::test_utils::MockP2pHandle {
            cmd_tx,
            cmd_rx,
            header_sub_tx: None,
            peer_tracker_tx,
        };

        (p2p, handle)
    }

    /// Stop the worker.
    pub fn stop(&self) {
        // Singal the Worker to stop.
        self.cancellation_token.cancel();
    }

    /// Wait until worker is completely stopped.
    pub async fn join(&self) {
        self.join_handle.join().await;
    }

    /// Local peer ID on the p2p network.
    pub fn local_peer_id(&self) -> &PeerId {
        &self.local_peer_id
    }

    async fn send_command(&self, cmd: P2pCmd) -> Result<()> {
        self.cmd_tx
            .send(cmd)
            .await
            .map_err(|_| P2pError::WorkerDied)
    }

    /// Watcher for the current [`PeerTrackerInfo`].
    pub fn peer_tracker_info_watcher(&self) -> watch::Receiver<PeerTrackerInfo> {
        self.peer_tracker_info_watcher.clone()
    }

    /// A reference to the current [`PeerTrackerInfo`].
    pub fn peer_tracker_info(&self) -> watch::Ref<'_, PeerTrackerInfo> {
        self.peer_tracker_info_watcher.borrow()
    }

    /// Initializes `header-sub` protocol with a given `subjective_head`.
    pub async fn init_header_sub(
        &self,
        head: ExtendedHeader,
        channel: mpsc::Sender<ExtendedHeader>,
    ) -> Result<()> {
        self.send_command(P2pCmd::InitHeaderSub {
            head: Box::new(head),
            channel,
        })
        .await
    }

    /// Wait until the node is connected to any peer.
    pub async fn wait_connected(&self) -> Result<()> {
        self.peer_tracker_info_watcher()
            .wait_for(|info| info.num_connected_peers > 0)
            .await
            .map(drop)
            .map_err(|_| P2pError::WorkerDied)
    }

    /// Wait until the node is connected to any trusted peer.
    pub async fn wait_connected_trusted(&self) -> Result<()> {
        self.peer_tracker_info_watcher()
            .wait_for(|info| info.num_connected_trusted_peers > 0)
            .await
            .map(drop)
            .map_err(|_| P2pError::WorkerDied)
    }

    /// Get current [`NetworkInfo`].
    pub async fn network_info(&self) -> Result<NetworkInfo> {
        let (tx, rx) = oneshot::channel();

        self.send_command(P2pCmd::NetworkInfo { respond_to: tx })
            .await?;

        Ok(rx.await?)
    }

    /// Send a request on the `header-ex` protocol.
    pub async fn header_ex_request(&self, request: HeaderRequest) -> Result<Vec<ExtendedHeader>> {
        let (tx, rx) = oneshot::channel();

        self.send_command(P2pCmd::HeaderExRequest {
            request,
            respond_to: tx,
        })
        .await?;

        rx.await?
    }

    /// Request the head header on the `header-ex` protocol.
    pub async fn get_head_header(&self) -> Result<ExtendedHeader> {
        self.get_header_by_height(0).await
    }

    /// Request the header by hash on the `header-ex` protocol.
    pub async fn get_header(&self, hash: Hash) -> Result<ExtendedHeader> {
        self.header_ex_request(HeaderRequest {
            data: Some(header_request::Data::Hash(hash.as_bytes().to_vec())),
            amount: 1,
        })
        .await?
        .into_iter()
        .next()
        .ok_or(HeaderExError::HeaderNotFound.into())
    }

    /// Request the header by height on the `header-ex` protocol.
    pub async fn get_header_by_height(&self, height: u64) -> Result<ExtendedHeader> {
        self.header_ex_request(HeaderRequest {
            data: Some(header_request::Data::Origin(height)),
            amount: 1,
        })
        .await?
        .into_iter()
        .next()
        .ok_or(HeaderExError::HeaderNotFound.into())
    }

    /// Request the headers following the one given with the `header-ex` protocol.
    ///
    /// First header from the requested range will be verified against the provided one,
    /// then each subsequent is verified against the previous one.
    pub async fn get_verified_headers_range(
        &self,
        from: &ExtendedHeader,
        amount: u64,
    ) -> Result<Vec<ExtendedHeader>> {
        // User can give us a bad header, so validate it.
        from.validate().map_err(|_| HeaderExError::InvalidRequest)?;

        let height = from.height().value() + 1;

        let range = height..=height + amount - 1;

        let mut session = HeaderSession::new(range, self.cmd_tx.clone());
        let headers = session.run().await?;

        // `.validate()` is called on each header separately by `HeaderExClientHandler`.
        //
        // The last step is to verify that all headers are from the same chain
        // and indeed connected with the next one.
        from.verify_adjacent_range(&headers)
            .map_err(|_| HeaderExError::InvalidResponse)?;

        Ok(headers)
    }

    /// Request a list of ranges with the `header-ex` protocol
    ///
    /// For each of the ranges, headers are verified against each other, but it's the caller
    /// responsibility to verify range edges against headers existing in the store.
    pub(crate) async fn get_unverified_header_range(
        &self,
        range: BlockRange,
    ) -> Result<Vec<ExtendedHeader>> {
        if range.is_empty() {
            return Err(HeaderExError::InvalidRequest.into());
        }

        let mut session = HeaderSession::new(range, self.cmd_tx.clone());
        let headers = session.run().await?;

        let Some(head) = headers.first() else {
            return Err(HeaderExError::InvalidResponse.into());
        };

        head.verify_adjacent_range(&headers[1..])
            .map_err(|_| HeaderExError::InvalidResponse)?;

        Ok(headers)
    }

    /// Request a [`Cid`] on bitswap protocol.
    pub(crate) async fn get_shwap_cid(
        &self,
        cid: Cid,
        timeout: Option<Duration>,
    ) -> Result<Vec<u8>> {
        let (tx, rx) = oneshot::channel();

        self.send_command(P2pCmd::GetShwapCid {
            cid,
            respond_to: tx,
        })
        .await?;

        let data = match timeout {
            Some(dur) => time::timeout(dur, rx)
                .await
                .map_err(|_| P2pError::BitswapQueryTimeout)???,
            None => rx.await??,
        };

        get_block_container(&cid, &data)
    }

    /// Request a [`Row`] on bitswap protocol.
    pub async fn get_row(
        &self,
        row_index: u16,
        block_height: u64,
        timeout: Option<Duration>,
    ) -> Result<Row> {
        let id = RowId::new(row_index, block_height).map_err(P2pError::Cid)?;
        let cid = convert_cid(&id.into())?;

        let data = self.get_shwap_cid(cid, timeout).await?;
        let row = Row::decode(id, &data[..]).map_err(|e| P2pError::Shwap(e.to_string()))?;
        Ok(row)
    }

    /// Request a [`Sample`] on bitswap protocol.
    pub async fn get_sample(
        &self,
        row_index: u16,
        column_index: u16,
        block_height: u64,
        timeout: Option<Duration>,
    ) -> Result<Sample> {
        let id = SampleId::new(row_index, column_index, block_height).map_err(P2pError::Cid)?;
        let cid = convert_cid(&id.into())?;

        let data = self.get_shwap_cid(cid, timeout).await?;
        let sample = Sample::decode(id, &data[..]).map_err(|e| P2pError::Shwap(e.to_string()))?;
        Ok(sample)
    }

    /// Request a [`RowNamespaceData`] on bitswap protocol.
    pub async fn get_row_namespace_data(
        &self,
        namespace: Namespace,
        row_index: u16,
        block_height: u64,
        timeout: Option<Duration>,
    ) -> Result<RowNamespaceData> {
        let id =
            RowNamespaceDataId::new(namespace, row_index, block_height).map_err(P2pError::Cid)?;
        let cid = convert_cid(&id.into())?;

        let data = self.get_shwap_cid(cid, timeout).await?;
        let row_namespace_data =
            RowNamespaceData::decode(id, &data[..]).map_err(|e| P2pError::Shwap(e.to_string()))?;
        Ok(row_namespace_data)
    }

    pub(crate) async fn get_namespace_data<S>(
        &self,
        namespace: Namespace,
        header: &ExtendedHeader,
        timeout: Option<Duration>,
        store: &S,
    ) -> Result<NamespaceData>
    where
        S: Store,
    {
        let block_height: u64 = header.height().into();
        let rows_to_fetch: Vec<_> = header
            .dah
            .row_roots()
            .iter()
            .enumerate()
            .filter(|(_, row)| row.contains::<NamespacedSha2Hasher>(*namespace))
            .map(|(n, _)| n as u16)
            .collect();

        let futs = rows_to_fetch
            .into_iter()
            .map(|row_idx| self.get_row_namespace_data(namespace, row_idx, block_height, timeout))
            .collect::<FuturesOrdered<_>>();

        let rows: Vec<_> = match futs.try_collect().await {
            Ok(rows) => rows,
            Err(P2pError::BitswapQueryTimeout) if !store.has_at(block_height).await => {
                return Err(P2pError::HeaderPruned(block_height));
            }
            Err(e) => return Err(e),
        };

        Ok(NamespaceData { rows })
    }

    /// Request all blobs with provided namespace in the block corresponding to this header
    /// using bitswap protocol.
    pub async fn get_all_blobs<S>(
        &self,
        namespace: Namespace,
        block_height: u64,
        timeout: Option<Duration>,
        store: &S,
    ) -> Result<Vec<Blob>>
    where
        S: Store,
    {
        let header = match store.get_by_height(block_height).await {
            Ok(header) => header,
            Err(StoreError::NotFound) => {
                let pruned_ranges = store.get_pruned_ranges().await?;

                if pruned_ranges.contains(block_height) {
                    return Err(P2pError::HeaderPruned(block_height));
                } else {
                    return Err(P2pError::HeaderNotSynced(block_height));
                }
            }
            Err(e) => return Err(e.into()),
        };
        let namespace_data = self
            .get_namespace_data(namespace, &header, timeout, store)
            .await?;

        let shares = namespace_data.rows.iter().flat_map(|row| row.shares.iter());

        Ok(Blob::reconstruct_all(shares, header.app_version()?)?)
    }

    /// Get the addresses where [`P2p`] listens on for incoming connections.
    pub async fn listeners(&self) -> Result<Vec<Multiaddr>> {
        let (tx, rx) = oneshot::channel();

        self.send_command(P2pCmd::Listeners { respond_to: tx })
            .await?;

        Ok(rx.await?)
    }

    /// Get the list of connected peers.
    pub async fn connected_peers(&self) -> Result<Vec<PeerId>> {
        let (tx, rx) = oneshot::channel();

        self.send_command(P2pCmd::ConnectedPeers { respond_to: tx })
            .await?;

        Ok(rx.await?)
    }

    /// Alter the trust status for a given peer.
    pub async fn set_peer_trust(&self, peer_id: PeerId, is_trusted: bool) -> Result<()> {
        self.send_command(P2pCmd::SetPeerTrust {
            peer_id,
            is_trusted,
        })
        .await
    }

    #[cfg(any(test, feature = "test-utils"))]
    pub(crate) async fn mark_as_archival(&self, peer_id: PeerId) -> Result<()> {
        self.send_command(P2pCmd::MarkAsArchival { peer_id }).await
    }

    /// Get the cancellation token which will be cancelled when the network gets compromised.
    ///
    /// After this token is cancelled, the network should be treated as insincere
    /// and should not be trusted.
    pub(crate) async fn get_network_compromised_token(&self) -> Result<Token> {
        let (tx, rx) = oneshot::channel();

        self.send_command(P2pCmd::GetNetworkCompromisedToken { respond_to: tx })
            .await?;

        Ok(rx.await?)
    }

    /// Get the latest header announced on the network.
    pub async fn get_network_head(&self) -> Result<Option<ExtendedHeader>> {
        let (tx, rx) = oneshot::channel();

        self.send_command(P2pCmd::GetNetworkHead { respond_to: tx })
            .await?;

        Ok(rx.await?)
    }
}

impl Drop for P2p {
    fn drop(&mut self) {
        self.stop();
    }
}

#[derive(NetworkBehaviour)]
struct Behaviour<B, S>
where
    B: Blockstore + 'static,
    S: Store + 'static,
{
    bitswap: beetswap::Behaviour<MAX_MH_SIZE, B>,
    header_ex: header_ex::Behaviour<S>,
    shr_ex: shrex::Behaviour<S>,
    gossipsub: gossipsub::Behaviour,
}

struct Worker<B, S>
where
    B: Blockstore + 'static,
    S: Store + 'static,
{
    cancellation_token: CancellationToken,
    swarm: SwarmManager<Behaviour<B, S>>,
    header_sub_topic_hash: TopicHash,
    bad_encoding_fraud_sub_topic: TopicHash,
    cmd_rx: mpsc::Receiver<P2pCmd>,
    header_sub_state: Option<HeaderSubState>,
    bitswap_queries: HashMap<beetswap::QueryId, OneshotResultSender<Vec<u8>, P2pError>>,
    network_compromised_token: Token,
    store: Arc<S>,
}

struct HeaderSubState {
    known_head: ExtendedHeader,
    channel: mpsc::Sender<ExtendedHeader>,
}

impl<B, S> Worker<B, S>
where
    B: Blockstore,
    S: Store,
{
    async fn new(
        args: P2pArgs<B, S>,
        cancellation_token: CancellationToken,
        cmd_rx: mpsc::Receiver<P2pCmd>,
        peer_tracker: PeerTracker,
    ) -> Result<Self, P2pError> {
        let header_sub_topic = gossipsub_ident_topic(&args.network_id, "/header-sub/v0.0.1");
        let bad_encoding_fraud_sub_topic =
            fraudsub_ident_topic(BadEncodingFraudProof::TYPE, &args.network_id);
        let gossipsub = init_gossipsub(&args, [&header_sub_topic, &bad_encoding_fraud_sub_topic])?;

        let bitswap = init_bitswap(
            args.blockstore.clone(),
            args.store.clone(),
            &args.network_id,
        )?;

        let header_ex = header_ex::Behaviour::new(header_ex::Config {
            network_id: &args.network_id,
            header_store: args.store.clone(),
        });

        let shr_ex = shrex::Behaviour::new(shrex::Config {
            network_id: &args.network_id,
            local_keypair: &args.local_keypair,
            header_store: args.store.clone(),
        })?;

        let behaviour = Behaviour {
            bitswap,
            gossipsub,
            header_ex,
            shr_ex,
        };

        let swarm = SwarmManager::new(
            &args.network_id,
            &args.local_keypair,
            &args.bootnodes,
            &args.listen_on,
            peer_tracker,
            args.event_pub,
            behaviour,
        )
        .await?;

        Ok(Worker {
            cancellation_token,
            swarm,
            cmd_rx,
            bad_encoding_fraud_sub_topic: bad_encoding_fraud_sub_topic.hash(),
            header_sub_topic_hash: header_sub_topic.hash(),
            header_sub_state: None,
            bitswap_queries: HashMap::new(),
            network_compromised_token: Token::new(),
            store: args.store,
        })
    }

    async fn run(&mut self) {
        let mut report_interval = Interval::new(Duration::from_secs(60));

        loop {
            select! {
                _ = self.cancellation_token.cancelled() => break,
                _ = report_interval.tick() => {
                    self.report();
                }
                _ = poll_closed(&mut self.bitswap_queries) => {
                    self.prune_canceled_bitswap_queries();
                }
                res = self.swarm.poll() => {
                    match res {
                        Ok(ev) => {
                            if let Err(e) = self.on_behaviour_event(ev).await {
                                warn!("Failure while handling behaviour event: {e}");
                            }
                        }
                        Err(e) => warn!("Failure while polling SwarmManager: {e}"),
                    }
                }
                Some(cmd) = self.cmd_rx.recv() => {
                    if let Err(e) = self.on_cmd(cmd).await {
                        warn!("Failure while handling command. (error: {e})");
                    }
                }
            }
        }

        self.swarm.context().behaviour.header_ex.stop();
        self.swarm.stop().await;
    }

    fn prune_canceled_bitswap_queries(&mut self) {
        let mut cancelled = SmallVec::<[_; 16]>::new();

        for (query_id, chan) in &self.bitswap_queries {
            if chan.is_closed() {
                cancelled.push(*query_id);
            }
        }

        for query_id in cancelled {
            self.bitswap_queries.remove(&query_id);
            self.swarm.context().behaviour.bitswap.cancel(query_id);
        }
    }

    async fn on_behaviour_event(&mut self, ev: BehaviourEvent<B, S>) -> Result<()> {
        match ev {
            BehaviourEvent::Gossipsub(ev) => self.on_gossip_sub_event(ev).await,
            BehaviourEvent::Bitswap(ev) => self.on_bitswap_event(ev).await,
<<<<<<< HEAD
            BehaviourEvent::HeaderEx(_) => {}
            BehaviourEvent::ShrEx(_ev) => {
                // todo: event for adding peers to peer tracker
            }
=======
            BehaviourEvent::HeaderEx(ev) => self.on_header_ex_event(ev).await,
>>>>>>> 1ba6525a
        }

        Ok(())
    }

    async fn on_cmd(&mut self, cmd: P2pCmd) -> Result<()> {
        match cmd {
            P2pCmd::NetworkInfo { respond_to } => {
                respond_to.maybe_send(self.swarm.network_info());
            }
            P2pCmd::HeaderExRequest {
                request,
                respond_to,
            } => {
                self.swarm
                    .context()
                    .behaviour
                    .header_ex
                    .send_request(request, respond_to);
            }
            P2pCmd::Listeners { respond_to } => {
                respond_to.maybe_send(self.swarm.listeners());
            }
            P2pCmd::ConnectedPeers { respond_to } => {
                let peers = self
                    .swarm
                    .context()
                    .peer_tracker
                    .peers()
                    .filter_map(|peer| {
                        if peer.is_connected() {
                            Some(*peer.id())
                        } else {
                            None
                        }
                    })
                    .collect();
                respond_to.maybe_send(peers);
            }
            P2pCmd::InitHeaderSub { head, channel } => {
                self.on_init_header_sub(*head, channel);
            }
            P2pCmd::SetPeerTrust {
                peer_id,
                is_trusted,
            } => {
                self.swarm.set_peer_trust(&peer_id, is_trusted);
            }
            #[cfg(any(test, feature = "test-utils"))]
            P2pCmd::MarkAsArchival { peer_id } => {
                self.swarm.mark_as_archival(&peer_id);
            }
            P2pCmd::GetShwapCid { cid, respond_to } => {
                self.on_get_shwap_cid(cid, respond_to);
            }
            P2pCmd::GetNetworkCompromisedToken { respond_to } => {
                respond_to.maybe_send(self.network_compromised_token.clone())
            }
            P2pCmd::GetNetworkHead { respond_to } => {
                let head = self
                    .header_sub_state
                    .as_ref()
                    .map(|state| state.known_head.clone());
                respond_to.maybe_send(head);
            }
        }

        Ok(())
    }

    #[instrument(skip_all)]
    fn report(&mut self) {
        let tracker_info = self.swarm.context().peer_tracker.info();

        info!(
            "peers: {}, trusted peers: {}",
            tracker_info.num_connected_peers, tracker_info.num_connected_trusted_peers,
        );
    }

    #[instrument(level = "trace", skip(self))]
    async fn on_gossip_sub_event(&mut self, ev: gossipsub::Event) {
        match ev {
            gossipsub::Event::Message {
                message,
                message_id,
                ..
            } => {
                let Some(peer) = message.source else {
                    // Validation mode is `strict` so this will never happen
                    return;
                };

                let acceptance = if message.topic == self.header_sub_topic_hash {
                    self.on_header_sub_message(&message.data[..])
                } else if message.topic == self.bad_encoding_fraud_sub_topic {
                    self.on_bad_encoding_fraud_sub_message(&message.data[..], &peer)
                        .await
                } else {
                    trace!("Unhandled gossipsub message");
                    gossipsub::MessageAcceptance::Ignore
                };

                if !matches!(acceptance, gossipsub::MessageAcceptance::Reject) {
                    // We may have discovered a new peer
                    self.swarm.peer_maybe_discovered(&peer);
                }

                let _ = self
                    .swarm
                    .context()
                    .behaviour
                    .gossipsub
                    .report_message_validation_result(&message_id, &peer, acceptance);
            }
            _ => trace!("Unhandled gossipsub event"),
        }
    }

    #[instrument(level = "trace", skip_all)]
    fn on_get_shwap_cid(&mut self, cid: Cid, respond_to: OneshotResultSender<Vec<u8>, P2pError>) {
        trace!("Requesting CID {cid} from bitswap");
        let query_id = self.swarm.context().behaviour.bitswap.get(&cid);
        self.bitswap_queries.insert(query_id, respond_to);
    }

    #[instrument(level = "trace", skip(self))]
    async fn on_bitswap_event(&mut self, ev: beetswap::Event) {
        match ev {
            beetswap::Event::GetQueryResponse { query_id, data } => {
                if let Some(respond_to) = self.bitswap_queries.remove(&query_id) {
                    respond_to.maybe_send_ok(data);
                }
            }
            beetswap::Event::GetQueryError { query_id, error } => {
                if let Some(respond_to) = self.bitswap_queries.remove(&query_id) {
                    let error: P2pError = error.into();
                    respond_to.maybe_send_err(error);
                }
            }
        }
    }

    #[instrument(level = "trace", skip(self))]
    async fn on_header_ex_event(&mut self, ev: header_ex::Event) {
        match ev {
            header_ex::Event::SchedulePendingRequests => {
                let ctx = self.swarm.context();

                ctx.behaviour
                    .header_ex
                    .schedule_pending_requests(ctx.peer_tracker);
            }
            header_ex::Event::NeedTrustedPeers => {
                self.swarm.connect_to_bootnodes();
            }
            header_ex::Event::NeedArchivalPeers => {
                self.swarm.start_archival_node_kad_query();
            }
        }
    }

    #[instrument(skip_all, fields(header = %head))]
    fn on_init_header_sub(&mut self, head: ExtendedHeader, channel: mpsc::Sender<ExtendedHeader>) {
        self.header_sub_state = Some(HeaderSubState {
            known_head: head,
            channel,
        });
        trace!("HeaderSub initialized");
    }

    #[instrument(skip_all)]
    fn on_header_sub_message(&mut self, data: &[u8]) -> gossipsub::MessageAcceptance {
        let Ok(header) = ExtendedHeader::decode_and_validate(data) else {
            trace!("Malformed or invalid header from header-sub");
            return gossipsub::MessageAcceptance::Reject;
        };

        trace!("Received header from header-sub ({header})");

        let Some(ref mut state) = self.header_sub_state else {
            debug!("header-sub not initialized yet");
            return gossipsub::MessageAcceptance::Ignore;
        };

        if state.known_head.verify(&header).is_err() {
            trace!("Failed to verify HeaderSub header. Ignoring {header}");
            return gossipsub::MessageAcceptance::Ignore;
        }

        trace!("New header from header-sub ({header})");

        state.known_head = header.clone();
        // We intentionally do not `send().await` to avoid blocking `P2p`
        // in case `Syncer` enters some weird state.
        let _ = state.channel.try_send(header);

        gossipsub::MessageAcceptance::Accept
    }

    #[instrument(skip_all)]
    async fn on_bad_encoding_fraud_sub_message(
        &mut self,
        data: &[u8],
        peer: &PeerId,
    ) -> gossipsub::MessageAcceptance {
        let Ok(befp) = BadEncodingFraudProof::decode(data) else {
            trace!("Malformed bad encoding fraud proof from {peer}");
            self.swarm
                .context()
                .behaviour
                .gossipsub
                .blacklist_peer(peer);
            return gossipsub::MessageAcceptance::Reject;
        };

        let height = befp.height().value();

        let current_height = if let Some(ref header_sub_state) = self.header_sub_state {
            header_sub_state.known_head.height().value()
        } else if let Ok(local_head) = self.store.get_head().await {
            local_head.height().value()
        } else {
            // we aren't tracking the network and have uninitialized store
            return gossipsub::MessageAcceptance::Ignore;
        };

        if height > current_height + FRAUD_PROOF_HEAD_HEIGHT_THRESHOLD {
            // does this threshold make any sense if we're gonna ignore it anyway
            // since we won't have the header
            return gossipsub::MessageAcceptance::Ignore;
        }

        let hash = befp.header_hash();
        let Ok(header) = self.store.get_by_hash(&hash).await else {
            // we can't verify the proof without a header
            // TODO: should we then store it and wait for the height? celestia doesn't
            return gossipsub::MessageAcceptance::Ignore;
        };

        if let Err(e) = befp.validate(&header) {
            trace!("Received invalid bad encoding fraud proof from {peer}: {e}");
            self.swarm
                .context()
                .behaviour
                .gossipsub
                .blacklist_peer(peer);
            return gossipsub::MessageAcceptance::Reject;
        }

        warn!("Received a valid bad encoding fraud proof");
        // trigger cancellation for all services
        self.network_compromised_token.trigger();

        gossipsub::MessageAcceptance::Accept
    }
}

/// Awaits at least one channel from the `bitswap_queries` to close.
async fn poll_closed(
    bitswap_queries: &mut HashMap<beetswap::QueryId, OneshotResultSender<Vec<u8>, P2pError>>,
) {
    poll_fn(|cx| {
        for chan in bitswap_queries.values_mut() {
            match chan.poll_closed(cx) {
                Poll::Pending => continue,
                Poll::Ready(_) => return Poll::Ready(()),
            }
        }

        Poll::Pending
    })
    .await
}

fn validate_bootnode_addrs(addrs: &[Multiaddr]) -> Result<(), P2pError> {
    let mut invalid_addrs = Vec::new();

    for addr in addrs {
        if addr.peer_id().is_none() {
            invalid_addrs.push(addr.to_owned());
        }
    }

    if invalid_addrs.is_empty() {
        Ok(())
    } else {
        Err(P2pError::BootnodeAddrsWithoutPeerId(invalid_addrs))
    }
}

fn init_gossipsub<'a, B, S>(
    args: &'a P2pArgs<B, S>,
    topics: impl IntoIterator<Item = &'a gossipsub::IdentTopic>,
) -> Result<gossipsub::Behaviour>
where
    B: Blockstore,
    S: Store,
{
    // Set the message authenticity - How we expect to publish messages
    // Here we expect the publisher to sign the message with their key.
    let message_authenticity = gossipsub::MessageAuthenticity::Signed(args.local_keypair.clone());

    let config = gossipsub::ConfigBuilder::default()
        .validation_mode(gossipsub::ValidationMode::Strict)
        .validate_messages()
        .build()
        .map_err(|e| P2pError::GossipsubInit(e.to_string()))?;

    // build a gossipsub network behaviour
    let mut gossipsub: gossipsub::Behaviour =
        gossipsub::Behaviour::new(message_authenticity, config)
            .map_err(|e| P2pError::GossipsubInit(e.to_string()))?;

    for topic in topics {
        gossipsub
            .subscribe(topic)
            .map_err(|e| P2pError::GossipsubInit(e.to_string()))?;
    }

    Ok(gossipsub)
}

fn init_bitswap<B, S>(
    blockstore: Arc<B>,
    store: Arc<S>,
    network_id: &str,
) -> Result<beetswap::Behaviour<MAX_MH_SIZE, B>>
where
    B: Blockstore + 'static,
    S: Store + 'static,
{
    let protocol_prefix = celestia_protocol_id(network_id, "shwap");

    Ok(beetswap::Behaviour::builder(blockstore)
        .protocol_prefix(protocol_prefix.as_ref())?
        .register_multihasher(ShwapMultihasher::new(store))
        .client_set_send_dont_have(false)
        .build())
}<|MERGE_RESOLUTION|>--- conflicted
+++ resolved
@@ -851,14 +851,10 @@
         match ev {
             BehaviourEvent::Gossipsub(ev) => self.on_gossip_sub_event(ev).await,
             BehaviourEvent::Bitswap(ev) => self.on_bitswap_event(ev).await,
-<<<<<<< HEAD
-            BehaviourEvent::HeaderEx(_) => {}
+            BehaviourEvent::HeaderEx(ev) => self.on_header_ex_event(ev).await,
             BehaviourEvent::ShrEx(_ev) => {
                 // todo: event for adding peers to peer tracker
             }
-=======
-            BehaviourEvent::HeaderEx(ev) => self.on_header_ex_event(ev).await,
->>>>>>> 1ba6525a
         }
 
         Ok(())
