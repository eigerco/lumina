use std::time::Duration;

use celestia_proto::p2p::pb::{header_request::Data, HeaderRequest};
use celestia_types::{hash::Hash, test_utils::ExtendedHeaderGenerator, ExtendedHeader};
use libp2p::{
    core::{muxing::StreamMuxerBox, transport::Boxed, upgrade::Version},
    identity::{self, Keypair},
    noise, tcp, yamux, PeerId, Transport,
};
use tokio::{
    sync::{mpsc, watch},
    time::timeout,
};

<<<<<<< HEAD
use crate::{node::NodeConfig, store::in_memory_store::InMemoryStore};
=======
use crate::{
    node::NodeConfig,
    p2p::{P2pCmd, P2pError},
    peer_tracker::PeerTrackerInfo,
    store::InMemoryStore,
    utils::OneshotResultSender,
};
>>>>>>> 925836a8

pub fn gen_filled_store(amount: u64) -> (InMemoryStore, ExtendedHeaderGenerator) {
    let s = InMemoryStore::new();
    let mut gen = ExtendedHeaderGenerator::new();

    let headers = gen.next_many(amount);

    for header in headers {
        s.append_single_unchecked(header)
            .expect("inserting test data failed");
    }

    (s, gen)
}

fn tcp_transport(local_keypair: &Keypair) -> Boxed<(PeerId, StreamMuxerBox)> {
    tcp::tokio::Transport::default()
        .upgrade(Version::V1Lazy)
        .authenticate(noise::Config::new(local_keypair).unwrap())
        .multiplex(yamux::Config::default())
        .boxed()
}

// helpers to use with struct update syntax to avoid spelling out all the details
pub fn test_node_config() -> NodeConfig<InMemoryStore> {
    let node_keypair = identity::Keypair::generate_ed25519();
    NodeConfig {
        network_id: "private".to_string(),
        genesis_hash: None,
        p2p_transport: tcp_transport(&node_keypair),
        p2p_local_keypair: node_keypair,
        p2p_bootstrap_peers: vec![],
        p2p_listen_on: vec![],
        store: InMemoryStore::new(),
    }
}

pub fn listening_test_node_config() -> NodeConfig<InMemoryStore> {
    NodeConfig {
        p2p_listen_on: vec!["/ip4/0.0.0.0/tcp/0".parse().unwrap()],
        ..test_node_config()
    }
}

pub fn test_node_config_with_keypair(keypair: Keypair) -> NodeConfig<InMemoryStore> {
    NodeConfig {
        p2p_transport: tcp_transport(&keypair),
        p2p_local_keypair: keypair,
        ..test_node_config()
    }
}

pub struct MockP2pHandle {
    pub(crate) cmd_rx: mpsc::Receiver<P2pCmd>,
    pub(crate) header_sub_tx: watch::Sender<Option<ExtendedHeader>>,
    pub(crate) peer_tracker_tx: watch::Sender<PeerTrackerInfo>,
}

impl MockP2pHandle {
    pub fn announce_peer_connected(&self) {
        self.peer_tracker_tx.send_modify(|info| {
            info.num_connected_peers += 1;
        });
    }

    pub fn announce_trusted_peer_connected(&self) {
        self.peer_tracker_tx.send_modify(|info| {
            info.num_connected_peers += 1;
            info.num_connected_trusted_peers += 1;
        });
    }

    pub fn announce_new_head(&self, header: ExtendedHeader) {
        self.header_sub_tx.send_replace(Some(header));
    }

    async fn expect_cmd(&mut self) -> P2pCmd {
        timeout(Duration::from_millis(300), async move {
            self.cmd_rx.recv().await.expect("P2p dropped")
        })
        .await
        .expect("Expecting P2pCmd, but timed-out")
    }

    pub async fn expect_no_cmd(&mut self) {
        timeout(Duration::from_millis(300), async move {
            self.cmd_rx.recv().await.expect("P2p dropped")
        })
        .await
        .expect_err("Expecting no P2pCmd, but received");
    }

    pub async fn expect_header_request_cmd(
        &mut self,
    ) -> (
        HeaderRequest,
        OneshotResultSender<Vec<ExtendedHeader>, P2pError>,
    ) {
        match self.expect_cmd().await {
            P2pCmd::ExchangeHeaderRequest {
                request,
                respond_to,
            } => (request, respond_to),
            cmd => panic!("Expecting ExchangeHeaderRequest, but received: {cmd:?}"),
        }
    }

    pub async fn expect_header_request_for_height_cmd(
        &mut self,
    ) -> (u64, u64, OneshotResultSender<Vec<ExtendedHeader>, P2pError>) {
        let (req, respond_to) = self.expect_header_request_cmd().await;

        match req.data {
            Some(Data::Origin(height)) if req.amount > 0 => (height, req.amount, respond_to),
            _ => panic!("Expecting ExchangeHeaderRequest for height, but received: {req:?}"),
        }
    }

    pub async fn expect_header_request_for_hash_cmd(
        &mut self,
    ) -> (Hash, OneshotResultSender<Vec<ExtendedHeader>, P2pError>) {
        let (req, respond_to) = self.expect_header_request_cmd().await;

        match req.data {
            Some(Data::Hash(bytes)) if req.amount == 1 => {
                let array = bytes.try_into().expect("Invalid hash");
                let hash = Hash::Sha256(array);
                (hash, respond_to)
            }
            _ => panic!("Expecting ExchangeHeaderRequest for hash, but received: {req:?}"),
        }
    }

    pub async fn expect_init_header_sub(
        &mut self,
    ) -> (ExtendedHeader, OneshotResultSender<(), P2pError>) {
        match self.expect_cmd().await {
            P2pCmd::InitHeaderSub { head, respond_to } => (*head, respond_to),
            cmd => panic!("Expecting InitHeaderSub, but received: {cmd:?}"),
        }
    }
}<|MERGE_RESOLUTION|>--- conflicted
+++ resolved
@@ -12,17 +12,13 @@
     time::timeout,
 };
 
-<<<<<<< HEAD
-use crate::{node::NodeConfig, store::in_memory_store::InMemoryStore};
-=======
 use crate::{
     node::NodeConfig,
     p2p::{P2pCmd, P2pError},
     peer_tracker::PeerTrackerInfo,
-    store::InMemoryStore,
+    store::in_memory_store::InMemoryStore,
     utils::OneshotResultSender,
 };
->>>>>>> 925836a8
 
 pub fn gen_filled_store(amount: u64) -> (InMemoryStore, ExtendedHeaderGenerator) {
     let s = InMemoryStore::new();
