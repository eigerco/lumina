--- conflicted
+++ resolved
@@ -3,12 +3,7 @@
 
 use celestia_node::{
     node::{Node, NodeConfig},
-<<<<<<< HEAD
-    p2p::P2pService,
     store::in_memory_store::InMemoryStore,
-=======
-    store::InMemoryStore,
->>>>>>> 925836a8
     test_utils::{test_node_config, test_node_config_with_keypair},
 };
 use celestia_rpc::prelude::*;
