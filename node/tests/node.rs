--- conflicted
+++ resolved
@@ -38,13 +38,6 @@
     let (_, bridge_ma) = fetch_bridge_info().await;
 
     let node = Node::new(NodeConfig {
-<<<<<<< HEAD
-        network_id: "private".to_string(),
-        genesis_hash: None,
-        p2p_transport: tcp_transport(&p2p_local_keypair),
-        p2p_local_keypair,
-=======
->>>>>>> 05581112
         p2p_bootstrap_peers: vec![bridge_ma],
         ..test_node_config()
     })
@@ -129,13 +122,6 @@
     let node1_keypair = identity::Keypair::generate_ed25519();
     let node1_peer_id = PeerId::from(node1_keypair.public());
     let node1 = Node::new(NodeConfig {
-<<<<<<< HEAD
-        network_id: "private".to_string(),
-        genesis_hash: None,
-        p2p_transport: tcp_transport(&node1_keypair),
-        p2p_local_keypair: node1_keypair,
-=======
->>>>>>> 05581112
         p2p_bootstrap_peers: vec![bridge_ma],
         p2p_listen_on: vec!["/ip4/127.0.0.1/tcp/0".parse().unwrap()],
         ..test_node_config_with_keypair(node1_keypair)
@@ -153,13 +139,6 @@
     let node2_keypair = identity::Keypair::generate_ed25519();
     let node2_peer_id = PeerId::from(node2_keypair.public());
     let node2 = Node::new(NodeConfig {
-<<<<<<< HEAD
-        network_id: "private".to_string(),
-        genesis_hash: None,
-        p2p_transport: tcp_transport(&node2_keypair),
-        p2p_local_keypair: node2_keypair,
-=======
->>>>>>> 05581112
         p2p_bootstrap_peers: node1_addrs.clone(),
         p2p_listen_on: vec!["/ip4/127.0.0.1/tcp/0".parse().unwrap()],
         ..test_node_config_with_keypair(node2_keypair)
@@ -175,13 +154,6 @@
     let node3_keypair = identity::Keypair::generate_ed25519();
     let node3_peer_id = PeerId::from(node3_keypair.public());
     let node3 = Node::new(NodeConfig {
-<<<<<<< HEAD
-        network_id: "private".to_string(),
-        genesis_hash: None,
-        p2p_transport: tcp_transport(&node3_keypair),
-        p2p_local_keypair: node3_keypair,
-=======
->>>>>>> 05581112
         p2p_bootstrap_peers: node1_addrs.clone(),
         ..test_node_config_with_keypair(node3_keypair)
     })
