[package]
name = "lumina-node"
version = "0.16.0"
edition = "2021"
license = "Apache-2.0"
description = "Celestia data availability node implementation in Rust"
authors = ["Eiger <hello@eiger.co>"]
homepage = "https://www.eiger.co"
repository = "https://github.com/eigerco/lumina"
readme = "README.md"
rust-version = "1.87"
# crates.io is limited to 5 keywords and 5 categories
keywords = ["blockchain", "celestia", "lumina", "node"]
# Must be one of <https://crates.io/category_slugs>
categories = [
  "asynchronous",
  "cryptography::cryptocurrencies",
  "network-programming",
  "wasm",
]

[lib]
crate-type = ["lib", "staticlib", "cdylib"]

[dependencies]
beetswap.workspace = true
celestia-proto.workspace = true
celestia-types.workspace = true
lumina-utils = { workspace = true, features = ["executor", "token", "time"] }

libp2p = { workspace = true, features = [
  "autonat",
  "ping",
  "gossipsub",
  "identify",
  "macros",
  "request-response",
  "kad",
] }
prost.workspace = true
tendermint-proto.workspace = true
tendermint.workspace = true

async-trait.workspace = true
cid = { workspace = true, features = ["serde-codec"] }
dashmap = "6"
futures.workspace = true
rand.workspace = true
serde = { workspace = true, features = ["derive"] }
smallvec = { version = "1.13.2", features = [
  "union",
  "const_generics",
  "serde",
] }
<<<<<<< HEAD
thiserror = "1.0.61"
tokio = { version = "1.38.0", features = ["macros", "sync"] }
tokio-util = "0.7.11"
tracing = "0.1.40"
void = "1.0.2"
uniffi = { version = "0.29.2", optional = true }
keyring = "3.6.3"
=======
thiserror.workspace = true
tokio = { workspace = true, features = ["macros", "sync"] }
tokio-util.workspace = true
tracing.workspace = true
void = "1"
uniffi = { workspace = true, optional = true }
>>>>>>> f113605a

[target.'cfg(not(target_arch = "wasm32"))'.dependencies]
backoff = { version = "0.4.0", features = ["tokio"] }
blockstore = { workspace = true, features = ["redb"] }
tokio = { workspace = true, features = ["fs", "rt-multi-thread", "time"] }
libp2p = { workspace = true, features = [
  "noise",
  "dns",
  "tcp",
  "tokio",
  "yamux",
  "websocket",
  "quic",
] }
redb.workspace = true
rustls-pemfile = "2"
rustls-pki-types = "1.11"

[target.'cfg(target_arch = "wasm32")'.dependencies]
backoff = { version = "0.4", features = ["wasm-bindgen"] }
beetswap = { workspace = true, features = ["wasm-bindgen"] }
blockstore = { workspace = true, features = ["indexeddb"] }
celestia-types = { workspace = true, features = ["wasm-bindgen"] }
getrandom_03.workspace = true
gloo-timers.workspace = true
js-sys.workspace = true
libp2p = { workspace = true, features = [
  "noise",
  "wasm-bindgen",
  "websocket-websys",
  "webtransport-websys",
  "yamux",
] }
libp2p-websocket-websys.workspace = true
pin-project.workspace = true
rexie.workspace = true
send_wrapper.workspace = true
serde_json.workspace = true
serde-wasm-bindgen.workspace = true
wasm-bindgen.workspace = true
<<<<<<< HEAD
wasm-bindgen-futures = "0.4.43"
web-sys = { version = "0.3.77", features = [
=======
wasm-bindgen-futures.workspace = true
web-sys = { workspace = true, features = [
>>>>>>> f113605a
  "Request",
  "RequestInit",
  "RequestMode",
  "Response",
<<<<<<< HEAD
  "Headers",
] }
libp2p-websocket-websys = "0.3.3"
=======
  "Headers"
] }
>>>>>>> f113605a

[target.'cfg(target_arch = "wasm32")'.dev-dependencies]
wasm-bindgen-test.workspace = true

[dev-dependencies]
celestia-rpc = { workspace = true, features = ["p2p"] }
celestia-types = { workspace = true, features = ["test-utils"] }
# required to have path based dependency here to allow `cargo publish` to work
# https://github.com/rust-lang/cargo/pull/7333
lumina-node = { path = ".", features = ["test-utils"] }
lumina-utils = { workspace = true, features = ["test-utils"] }

bytes.workspace = true
rstest = "0.26"
serde_json.workspace = true
tempfile = "3"

[features]
test-utils = ["celestia-types/test-utils"]
uniffi = ["dep:uniffi", "celestia-types/uniffi"]
wasm-bindgen = []

[package.metadata.docs.rs]
features = ["test-utils"]
rustdoc-args = ["--cfg", "docsrs"]<|MERGE_RESOLUTION|>--- conflicted
+++ resolved
@@ -52,22 +52,12 @@
   "const_generics",
   "serde",
 ] }
-<<<<<<< HEAD
-thiserror = "1.0.61"
-tokio = { version = "1.38.0", features = ["macros", "sync"] }
-tokio-util = "0.7.11"
-tracing = "0.1.40"
-void = "1.0.2"
-uniffi = { version = "0.29.2", optional = true }
-keyring = "3.6.3"
-=======
 thiserror.workspace = true
 tokio = { workspace = true, features = ["macros", "sync"] }
 tokio-util.workspace = true
 tracing.workspace = true
 void = "1"
 uniffi = { workspace = true, optional = true }
->>>>>>> f113605a
 
 [target.'cfg(not(target_arch = "wasm32"))'.dependencies]
 backoff = { version = "0.4.0", features = ["tokio"] }
@@ -108,25 +98,14 @@
 serde_json.workspace = true
 serde-wasm-bindgen.workspace = true
 wasm-bindgen.workspace = true
-<<<<<<< HEAD
-wasm-bindgen-futures = "0.4.43"
-web-sys = { version = "0.3.77", features = [
-=======
 wasm-bindgen-futures.workspace = true
 web-sys = { workspace = true, features = [
->>>>>>> f113605a
   "Request",
   "RequestInit",
   "RequestMode",
   "Response",
-<<<<<<< HEAD
-  "Headers",
-] }
-libp2p-websocket-websys = "0.3.3"
-=======
   "Headers"
 ] }
->>>>>>> f113605a
 
 [target.'cfg(target_arch = "wasm32")'.dev-dependencies]
 wasm-bindgen-test.workspace = true
