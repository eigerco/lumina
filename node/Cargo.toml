--- conflicted
+++ resolved
@@ -39,30 +39,17 @@
 dashmap = "5.5.3"
 futures = "0.3.30"
 hex = "0.4.3"
-<<<<<<< HEAD
 instant = "0.1.13"
+itertools = "0.13.0"
 prost = "0.12.6"
 rand = "0.8.5"
 serde = { version = "1.0.203", features = ["derive"] }
-smallvec = { version = "1.13.2", features = ["union", "const_generics"] }
+smallvec = { version = "1.13.2", features = ["union", "const_generics", "serde"] }
 thiserror = "1.0.61"
 tokio = { version = "1.38.0", features = ["macros", "sync"] }
 tokio-util = "0.7.11"
 tracing = "0.1.40"
 web-time = "1.1.0"
-=======
-instant = "0.1.12"
-itertools = "0.13"
-prost = "0.12.0"
-rand = "0.8.5"
-serde = { version = "1.0.164", features = ["derive"] }
-smallvec = { version = "1.11.1", features = ["union", "const_generics", "serde"] }
-thiserror = "1.0.48"
-tokio = { version = "1.32.0", features = ["macros", "sync"] }
-tokio-util = "0.7.9"
-tracing = "0.1.37"
-web-time = "1"
->>>>>>> 8701c6be
 
 [target.'cfg(not(target_arch = "wasm32"))'.dependencies]
 backoff = { version = "0.4.0", features = ["tokio"] }
