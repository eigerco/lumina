[package]
name = "celestia-types"
version = "0.9.0"
edition = "2021"
license = "Apache-2.0"
description = "Core types, traits and constants for working with the Celestia ecosystem"
authors = ["Eiger <hello@eiger.co>"]
homepage = "https://www.eiger.co"
repository = "https://github.com/eigerco/lumina"
readme = "README.md"
# crates.io is limited to 5 keywords and 5 categories
keywords = ["blockchain", "celestia", "lumina"]
# Must be one of <https://crates.io/category_slugs>
categories = ["encoding", "cryptography::cryptocurrencies"]

[dependencies]
blockstore.workspace = true
celestia-proto.workspace = true
nmt-rs.workspace = true
prost.workspace = true
tendermint = { workspace = true, features = ["std", "rust-crypto", "secp256k1"] }
tendermint-proto.workspace = true

base64 = "0.22.1"
bech32 = "0.11.0"
bitvec = "1.0.1"
bytes = "1.6.0"
cid = { version = "0.11.1", default-features = false, features = ["std"] }
const_format = "0.2.32"
ed25519-consensus = { version = "2.1.0", optional = true }
enum_dispatch = "0.3.13"
leopard-codec = "0.1.0"
libp2p-identity = { version = "0.2.9", optional = true }
multiaddr = { version = "0.18.1", optional = true }
multihash = "0.19.1"
rand = { version = "0.8.5", optional = true }
ruint = { version = "1.12.3", features = ["serde"] }
serde = { version = "1.0.203", features = ["derive"] }
serde_repr = { version = "0.1.19", optional = true }
sha2 = "0.10.6"
thiserror = "1.0.61"
time = { version = "0.3.36", default-features = false }

[target.'cfg(target_arch = "wasm32")'.dependencies]
<<<<<<< HEAD
js-sys = { version = "0.3.76", optional = true }
wasm-bindgen = { version = "0.2.95", optional = true }
=======
wasm-bindgen = { version = "0.2.95", optional = true }
serde-wasm-bindgen = { version = "0.6.5", optional = true }
js-sys = { version = "0.3.76", optional = true }
>>>>>>> 17a08d31

[dev-dependencies]
ed25519-consensus = "2.1.0"
rand = "0.8.5"
serde_json = "1.0.117"
bincode = "1.3.3"

# doc-tests
indoc = "2.0.5"

[target.'cfg(target_arch = "wasm32")'.dev-dependencies]
getrandom = { version = "0.2.15", features = ["js"] }
wasm-bindgen-test = "0.3.42"

[features]
default = ["p2p"]
p2p = ["dep:libp2p-identity", "dep:multiaddr", "dep:serde_repr"]
test-utils = ["dep:ed25519-consensus", "dep:rand"]
<<<<<<< HEAD
wasm-bindgen = ["dep:wasm-bindgen", "dep:js-sys", "time/wasm-bindgen"]
tonic = ["celestia-proto/tonic"]
=======
wasm-bindgen = ["time/wasm-bindgen", "dep:wasm-bindgen", "dep:serde-wasm-bindgen", "dep:js-sys", "nmt-rs/serde"]
>>>>>>> 17a08d31

[package.metadata.docs.rs]
features = ["p2p", "test-utils"]
rustdoc-args = ["--cfg", "docsrs"]

[package.metadata.cargo-udeps.ignore]
development = ["indoc"]<|MERGE_RESOLUTION|>--- conflicted
+++ resolved
@@ -42,14 +42,9 @@
 time = { version = "0.3.36", default-features = false }
 
 [target.'cfg(target_arch = "wasm32")'.dependencies]
-<<<<<<< HEAD
 js-sys = { version = "0.3.76", optional = true }
+serde-wasm-bindgen = { version = "0.6.5", optional = true }
 wasm-bindgen = { version = "0.2.95", optional = true }
-=======
-wasm-bindgen = { version = "0.2.95", optional = true }
-serde-wasm-bindgen = { version = "0.6.5", optional = true }
-js-sys = { version = "0.3.76", optional = true }
->>>>>>> 17a08d31
 
 [dev-dependencies]
 ed25519-consensus = "2.1.0"
@@ -68,12 +63,8 @@
 default = ["p2p"]
 p2p = ["dep:libp2p-identity", "dep:multiaddr", "dep:serde_repr"]
 test-utils = ["dep:ed25519-consensus", "dep:rand"]
-<<<<<<< HEAD
-wasm-bindgen = ["dep:wasm-bindgen", "dep:js-sys", "time/wasm-bindgen"]
 tonic = ["celestia-proto/tonic"]
-=======
-wasm-bindgen = ["time/wasm-bindgen", "dep:wasm-bindgen", "dep:serde-wasm-bindgen", "dep:js-sys", "nmt-rs/serde"]
->>>>>>> 17a08d31
+wasm-bindgen = ["dep:js-sys", "dep:serde-wasm-bindgen", "dep:wasm-bindgen", "nmt-rs/serde", "time/wasm-bindgen"]
 
 [package.metadata.docs.rs]
 features = ["p2p", "test-utils"]
