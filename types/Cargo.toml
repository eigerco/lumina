--- conflicted
+++ resolved
@@ -43,10 +43,7 @@
 
 [target.'cfg(target_arch = "wasm32")'.dependencies]
 js-sys = { version = "0.3.76", optional = true }
-<<<<<<< HEAD
-=======
 serde-wasm-bindgen = { version = "0.6.5", optional = true }
->>>>>>> b409f589
 wasm-bindgen = { version = "0.2.95", optional = true }
 
 [dev-dependencies]
@@ -66,13 +63,8 @@
 default = ["p2p"]
 p2p = ["dep:libp2p-identity", "dep:multiaddr"]
 test-utils = ["dep:ed25519-consensus", "dep:rand"]
-<<<<<<< HEAD
-wasm-bindgen = ["dep:wasm-bindgen", "dep:js-sys", "time/wasm-bindgen"]
-tonic = ["celestia-proto/tonic"]
-=======
 tonic = ["celestia-proto/tonic"]
 wasm-bindgen = ["dep:js-sys", "dep:serde-wasm-bindgen", "dep:wasm-bindgen", "nmt-rs/serde", "time/wasm-bindgen"]
->>>>>>> b409f589
 
 [package.metadata.docs.rs]
 features = ["p2p", "test-utils"]
