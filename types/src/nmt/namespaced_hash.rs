<<<<<<< HEAD
use crate::nmt::NS_SIZE;
use crate::{Error, Result};
=======
use nmt_rs::simple_merkle::tree::MerkleHash;

use crate::nmt::{NamespacedSha2Hasher, NS_SIZE};
use crate::Result;
>>>>>>> 439f06da

pub const NAMESPACED_HASH_SIZE: usize = NamespacedHash::size();
pub const HASH_SIZE: usize = 32;

pub type NamespacedHash = nmt_rs::NamespacedHash<NS_SIZE>;
pub type RawNamespacedHash = [u8; NAMESPACED_HASH_SIZE];

pub trait NamespacedHashExt {
    fn empty_root() -> NamespacedHash;
    fn from_raw(bytes: &[u8]) -> Result<NamespacedHash>;
    fn to_vec(&self) -> Vec<u8>;
    fn to_array(&self) -> RawNamespacedHash;
    fn validate_namespace_order(&self) -> Result<()>;
}

impl NamespacedHashExt for NamespacedHash {
    fn empty_root() -> NamespacedHash {
        NamespacedSha2Hasher::EMPTY_ROOT
    }

    fn from_raw(bytes: &[u8]) -> Result<NamespacedHash> {
        Ok(bytes.try_into()?)
    }

    fn to_vec(&self) -> Vec<u8> {
        self.iter().collect()
    }

    fn to_array(&self) -> RawNamespacedHash {
        let mut out = [0; NAMESPACED_HASH_SIZE];
        out[..NS_SIZE].copy_from_slice(&self.min_namespace().0);
        out[NS_SIZE..2 * NS_SIZE].copy_from_slice(&self.max_namespace().0);
        out[2 * NS_SIZE..].copy_from_slice(&self.hash());
        out
    }

    fn validate_namespace_order(&self) -> Result<()> {
        if self.min_namespace() > self.max_namespace() {
            return Err(Error::InvalidNmtNodeOrder);
        }

        Ok(())
    }
}

#[cfg(test)]
mod tests {
    use super::*;
    use crate::nmt::{Namespace, NS_ID_V0_SIZE};

    #[test]
    fn namespaced_hash_validate_namespace_order() {
        let n0 = Namespace::new_v0(&[1]).unwrap();
        let n1 = Namespace::new_v0(&[2]).unwrap();

        assert!(NamespacedHash::with_min_and_max_ns(*n0, *n1)
            .validate_namespace_order()
            .is_ok());
        assert!(NamespacedHash::with_min_and_max_ns(*n1, *n1)
            .validate_namespace_order()
            .is_ok());
        assert!(NamespacedHash::with_min_and_max_ns(*n1, *n0)
            .validate_namespace_order()
            .is_err());
    }

    #[test]
    fn hash_to_array() {
        let ns_min = [9; NS_ID_V0_SIZE];
        let ns_max = [2; NS_ID_V0_SIZE];

        let mut ns_bytes_min = [0; NS_SIZE];
        ns_bytes_min[NS_SIZE - NS_ID_V0_SIZE ..].copy_from_slice(&ns_min);
        let mut ns_bytes_max = [0; NS_SIZE];
        ns_bytes_max[NS_SIZE - NS_ID_V0_SIZE ..].copy_from_slice(&ns_max);

        let buff = NamespacedHash::with_min_and_max_ns(
            *Namespace::new_v0(&ns_min).unwrap(),
            *Namespace::new_v0(&ns_max).unwrap()).to_array();

        assert_eq!(buff[..NS_SIZE], ns_bytes_min);
        assert_eq!(buff[NS_SIZE..NS_SIZE*2], ns_bytes_max);
        assert_eq!(buff[NS_SIZE*2..], [0; HASH_SIZE]);
    }
}<|MERGE_RESOLUTION|>--- conflicted
+++ resolved
@@ -1,12 +1,7 @@
-<<<<<<< HEAD
-use crate::nmt::NS_SIZE;
+use crate::nmt::{NamespacedSha2Hasher, NS_SIZE};
 use crate::{Error, Result};
-=======
+
 use nmt_rs::simple_merkle::tree::MerkleHash;
-
-use crate::nmt::{NamespacedSha2Hasher, NS_SIZE};
-use crate::Result;
->>>>>>> 439f06da
 
 pub const NAMESPACED_HASH_SIZE: usize = NamespacedHash::size();
 pub const HASH_SIZE: usize = 32;
@@ -79,16 +74,18 @@
         let ns_max = [2; NS_ID_V0_SIZE];
 
         let mut ns_bytes_min = [0; NS_SIZE];
-        ns_bytes_min[NS_SIZE - NS_ID_V0_SIZE ..].copy_from_slice(&ns_min);
+        ns_bytes_min[NS_SIZE - NS_ID_V0_SIZE..].copy_from_slice(&ns_min);
         let mut ns_bytes_max = [0; NS_SIZE];
-        ns_bytes_max[NS_SIZE - NS_ID_V0_SIZE ..].copy_from_slice(&ns_max);
+        ns_bytes_max[NS_SIZE - NS_ID_V0_SIZE..].copy_from_slice(&ns_max);
 
         let buff = NamespacedHash::with_min_and_max_ns(
             *Namespace::new_v0(&ns_min).unwrap(),
-            *Namespace::new_v0(&ns_max).unwrap()).to_array();
+            *Namespace::new_v0(&ns_max).unwrap(),
+        )
+        .to_array();
 
         assert_eq!(buff[..NS_SIZE], ns_bytes_min);
-        assert_eq!(buff[NS_SIZE..NS_SIZE*2], ns_bytes_max);
-        assert_eq!(buff[NS_SIZE*2..], [0; HASH_SIZE]);
+        assert_eq!(buff[NS_SIZE..NS_SIZE * 2], ns_bytes_max);
+        assert_eq!(buff[NS_SIZE * 2..], [0; HASH_SIZE]);
     }
 }