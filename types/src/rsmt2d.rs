use std::result::Result as StdResult;

use nmt_rs::NamespaceMerkleHasher;
use serde::{Deserialize, Serialize};

<<<<<<< HEAD
use crate::namespaced_data::{NamespacedData, NamespacedDataId};
use crate::nmt::{Namespace, NamespacedSha2Hasher, Nmt, NS_SIZE};
use crate::row::RowId;
use crate::{DataAvailabilityHeader, Error, Result};

/// Represents either Column or Row of the Data Square.
#[derive(Copy, Clone, Debug, PartialEq, Eq)]
#[repr(u8)]
pub enum AxisType {
    Row = 0,
    Col,
}

impl TryFrom<u8> for AxisType {
    type Error = Error;

    fn try_from(value: u8) -> StdResult<Self, Self::Error> {
        match value {
            0 => Ok(AxisType::Row),
            1 => Ok(AxisType::Col),
            n => Err(Error::InvalidAxis(n.into())),
        }
    }
}

#[derive(Debug, Clone, PartialEq, Eq, Serialize, Deserialize)]
pub struct ExtendedDataSquare {
=======
/// The data matrix in Celestia blocks extended with parity data.
///
/// It is created by a fixed size chunks of data, called [`Share`]s.
/// Each share is a cell of the [`ExtendedDataSquare`].
///
/// # Structure
///
/// The [`ExtendedDataSquare`] consists of four quadrants. The first
/// quadrant (upper-left) is the original data submitted to the network,
/// referred to as `OriginalDataSquare`. The other three quadrants are
/// the parity data encoded row-wise or column-wise using Reed-Solomon
/// `codec` specified in `EDS`.
///
/// The below diagram shows how the `EDS` is constructed. First, the 2nd
/// and 3rd quadrants are created by computing Reed-Solomon parity data
/// of the original data square, row-wise for 2nd and column-wise for
/// 3rd quadrant. Then, the 4th quadrant is computed either row-wise
/// from 3rd or column-wise from 2nd quadrant.
///
/// ```text
///  ---------------------------
/// |             |             |
/// |           --|->           |
/// |      1    --|->    2      |
/// |           --|->           |
/// |    | | |    |             |
///  -------------+-------------
/// |    v v v    |             |
/// |           --|->           |
/// |      3    --|->    4      |
/// |           --|->           |
/// |             |             |
///  ---------------------------
/// ```
///
/// # Data availability
///
/// The [`DataAvailabilityHeader`] is created by computing [`Nmt`] merkle
/// roots of each row and column of [`ExtendedDataSquare`].
/// By putting those together there are some key
/// properties those have in terms of data availability.
///
/// Thanks to the parity data, to make original data unrecoverable, a malicious
/// actor would need to hide more than a half of the data from each row and column.
/// If we take `k` as the width of the `OriginalDataSquare`, then the attacker
/// needs to hide more than `(k + 1)^2` shares from the [`ExtendedDataSquare`].
/// For the `EDS` with a width of 4, the attacker needs to hide more than 50% of
/// all the shares and that value approaches 25% as the square grows.
///
/// This allows for really efficient data sampling, as the sampling node can reach
/// very high confidence that whole data is available by taking only a few samples.
///
/// # Example
///
/// This example shows rebuilding the merkle trees for each row of the EDS and compares
/// them with the root hashes stored in data availability header.
///
/// ```no_run
/// use celestia_types::nmt::{Namespace, NamespacedSha2Hasher, Nmt};
/// use celestia_types::Share;
/// use nmt_rs::NamespaceMerkleHasher;
/// # use celestia_types::{ExtendedDataSquare, ExtendedHeader};
/// # fn get_header(_: usize) -> ExtendedHeader {
/// #     unimplemented!()
/// # }
/// # fn get_eds(_: usize) -> ExtendedDataSquare {
/// #     unimplemented!()
/// # }
///
/// let block_height = 15;
/// let header = get_header(block_height);
/// let eds = get_eds(block_height);
/// let width = header.dah.square_len();
///
/// // for each row of the data square, build an nmt
/// for (y, row) in eds.data_square.chunks(width).enumerate() {
///     let mut nmt = Nmt::with_hasher(NamespacedSha2Hasher::with_ignore_max_ns(true));
///
///     for (x, leaf) in row.iter().enumerate() {
///         if x < width / 2 && y < width / 2 {
///             // the `OriginalDataSquare` part of the `EDS`
///             let share = Share::from_raw(leaf).unwrap();
///             let ns = share.namespace();
///             nmt.push_leaf(share.as_ref(), *ns).unwrap();
///         } else {
///             // the parity data computed using `eds.codec`
///             nmt.push_leaf(leaf, *Namespace::PARITY_SHARE).unwrap();
///         }
///     }
///
///     // check if the root corresponds to the one from the dah
///     let root = nmt.root();
///     assert_eq!(root, header.dah.row_root(y).unwrap());
/// }
/// ```
///
/// [`Nmt`]: crate::nmt::Nmt
/// [`Share`]: crate::share::Share
/// [`DataAvailabilityHeader`]: crate::DataAvailabilityHeader
#[derive(Debug, Clone, PartialEq, Eq, Serialize, Deserialize)]
pub struct ExtendedDataSquare {
    /// The raw data of the EDS.
    #[serde(with = "tendermint_proto::serializers::bytes::vec_base64string")]
>>>>>>> a07d875f
    pub data_square: Vec<Vec<u8>>,
    /// The codec used to encode parity shares.
    pub codec: String,
    #[serde(skip)]
    pub square_len: usize,
}

impl ExtendedDataSquare {
    /// Create a new EDS out of the provided shares. Returns error if share number doesn't
    /// create a square
    pub fn new(shares: Vec<Vec<u8>>, codec: String) -> Result<Self> {
        let square_len = f64::sqrt(shares.len() as f64) as usize;
        if square_len * square_len != shares.len() {
            return Err(Error::EdsInvalidDimentions);
        }

        Ok(Self {
            data_square: shares,
            codec,
            square_len,
        })
    }

    /// Return row with index
    pub fn row(&self, index: usize) -> Result<Vec<Vec<u8>>> {
        Ok(self
            .data_square
            .get(index * self.square_len..(index + 1) * self.square_len)
            .ok_or(Error::EdsIndexOutOfRange(index))?
            .to_vec())
    }

    /// Return colum with index
    pub fn column(&self, mut index: usize) -> Result<Vec<Vec<u8>>> {
        let mut r = Vec::with_capacity(self.square_len);
        while index < self.data_square.len() {
            r.push(
                self.data_square
                    .get(index)
                    .ok_or(Error::EdsIndexOutOfRange(index))?
                    .to_vec(),
            );
            index += self.square_len;
        }
        Ok(r)
    }

    /// Return column or row with the provided index
    pub fn axis(&self, axis: AxisType, index: usize) -> Result<Vec<Vec<u8>>> {
        match axis {
            AxisType::Col => self.column(index),
            AxisType::Row => self.row(index),
        }
    }

    /// Get EDS square length
    pub fn square_len(&self) -> usize {
        self.square_len
    }

    /// Return all the shares that belong to the provided namespace in the EDS.
    /// Results are returned as a list of rows of shares with the inclusion proof
    pub fn get_namespaced_data(
        &self,
        namespace: Namespace,
        dah: &DataAvailabilityHeader,
        height: u64,
    ) -> Result<Vec<NamespacedData>> {
        let mut data = Vec::new();

        for i in 0..self.square_len {
            let row_root = dah.row_root(i).unwrap();
            if !row_root.contains::<NamespacedSha2Hasher>(*namespace) {
                continue;
            }

            let mut shares = Vec::with_capacity(self.square_len);

            let mut tree = Nmt::with_hasher(NamespacedSha2Hasher::with_ignore_max_ns(true));
            for s in self.row(i)? {
                let ns = Namespace::from_raw(&s[..NS_SIZE])?;
                tree.push_leaf(&s, *ns).map_err(Error::Nmt)?;
                if ns == namespace {
                    shares.push(s.clone());
                }
            }
            let row = RowId::new(i, height)?;

            let proof = tree.get_namespace_proof(*namespace);
            let namespaced_data_id = NamespacedDataId { row, namespace };

            data.push(NamespacedData {
                namespaced_data_id,
                proof: proof.into(),
                shares,
            })
        }

        Ok(data)
    }
}

#[cfg(test)]
mod tests {
    use super::*;

    #[test]
    fn axis_type_serialization() {
        assert_eq!(AxisType::Row as u8, 0);
        assert_eq!(AxisType::Col as u8, 1);
    }

    #[test]
    fn axis_type_deserialization() {
        assert_eq!(AxisType::try_from(0).unwrap(), AxisType::Row);
        assert_eq!(AxisType::try_from(1).unwrap(), AxisType::Col);

        let axis_type_err = AxisType::try_from(2).unwrap_err();
        assert!(matches!(axis_type_err, Error::InvalidAxis(2)));
        let axis_type_err = AxisType::try_from(99).unwrap_err();
        assert!(matches!(axis_type_err, Error::InvalidAxis(99)));
    }
}<|MERGE_RESOLUTION|>--- conflicted
+++ resolved
@@ -3,17 +3,20 @@
 use nmt_rs::NamespaceMerkleHasher;
 use serde::{Deserialize, Serialize};
 
-<<<<<<< HEAD
 use crate::namespaced_data::{NamespacedData, NamespacedDataId};
 use crate::nmt::{Namespace, NamespacedSha2Hasher, Nmt, NS_SIZE};
 use crate::row::RowId;
 use crate::{DataAvailabilityHeader, Error, Result};
 
-/// Represents either Column or Row of the Data Square.
+/// Represents either column or row of the [`ExtendedDataSquare`].
+///
+/// [`ExtendedDataSquare`]: crate::rsmt2d::ExtendedDataSquare
 #[derive(Copy, Clone, Debug, PartialEq, Eq)]
 #[repr(u8)]
 pub enum AxisType {
+    /// A row of the data square.
     Row = 0,
+    /// A column of the data square.
     Col,
 }
 
@@ -29,9 +32,6 @@
     }
 }
 
-#[derive(Debug, Clone, PartialEq, Eq, Serialize, Deserialize)]
-pub struct ExtendedDataSquare {
-=======
 /// The data matrix in Celestia blocks extended with parity data.
 ///
 /// It is created by a fixed size chunks of data, called [`Share`]s.
@@ -135,12 +135,12 @@
 pub struct ExtendedDataSquare {
     /// The raw data of the EDS.
     #[serde(with = "tendermint_proto::serializers::bytes::vec_base64string")]
->>>>>>> a07d875f
     pub data_square: Vec<Vec<u8>>,
     /// The codec used to encode parity shares.
     pub codec: String,
+    /// pre-calculated square length
     #[serde(skip)]
-    pub square_len: usize,
+    square_len: usize,
 }
 
 impl ExtendedDataSquare {
@@ -206,8 +206,8 @@
     ) -> Result<Vec<NamespacedData>> {
         let mut data = Vec::new();
 
-        for i in 0..self.square_len {
-            let row_root = dah.row_root(i).unwrap();
+        for i in 0u16..self.square_len as u16 {
+            let row_root = dah.row_root(i.into()).unwrap();
             if !row_root.contains::<NamespacedSha2Hasher>(*namespace) {
                 continue;
             }
@@ -215,7 +215,7 @@
             let mut shares = Vec::with_capacity(self.square_len);
 
             let mut tree = Nmt::with_hasher(NamespacedSha2Hasher::with_ignore_max_ns(true));
-            for s in self.row(i)? {
+            for s in self.row(i.into())? {
                 let ns = Namespace::from_raw(&s[..NS_SIZE])?;
                 tree.push_leaf(&s, *ns).map_err(Error::Nmt)?;
                 if ns == namespace {
