--- conflicted
+++ resolved
@@ -417,12 +417,8 @@
 mod tests {
     use self::test_utils::befp_from_header_and_eds;
     use super::*;
-<<<<<<< HEAD
     use crate::consts::appconsts::AppVersion;
-    use crate::test_utils::{corrupt_eds, generate_eds, ExtendedHeaderGenerator};
-=======
     use crate::test_utils::{corrupt_eds, generate_dummy_eds, ExtendedHeaderGenerator};
->>>>>>> 78d9fdbb
     use crate::DataAvailabilityHeader;
 
     #[cfg(target_arch = "wasm32")]
@@ -431,11 +427,7 @@
     #[test]
     fn validate_honest_befp_with_incorrectly_encoded_full_row() {
         let mut gen = ExtendedHeaderGenerator::new();
-<<<<<<< HEAD
-        let mut eds = generate_eds(8, AppVersion::V2);
-=======
-        let mut eds = generate_dummy_eds(8);
->>>>>>> 78d9fdbb
+        let mut eds = generate_dummy_eds(8, AppVersion::V2);
         let (eh, proof) = corrupt_eds(&mut gen, &mut eds);
 
         proof.validate(&eh).unwrap();
@@ -444,11 +436,7 @@
     #[test]
     fn validate_honest_befp_with_shares_to_rebuild() {
         let mut gen = ExtendedHeaderGenerator::new();
-<<<<<<< HEAD
-        let mut eds = generate_eds(8, AppVersion::V2);
-=======
-        let mut eds = generate_dummy_eds(8);
->>>>>>> 78d9fdbb
+        let mut eds = generate_dummy_eds(8, AppVersion::V2);
         let (eh, mut proof) = corrupt_eds(&mut gen, &mut eds);
 
         // remove some shares from the proof so they need to be reconstructed
@@ -462,11 +450,7 @@
     #[test]
     fn validate_fake_befp() {
         let mut gen = ExtendedHeaderGenerator::new();
-<<<<<<< HEAD
-        let mut eds = generate_eds(8, AppVersion::V2);
-=======
-        let mut eds = generate_dummy_eds(8);
->>>>>>> 78d9fdbb
+        let mut eds = generate_dummy_eds(8, AppVersion::V2);
         let real_dah = DataAvailabilityHeader::from_eds(&eds);
 
         let prev_eh = gen.next();
@@ -480,11 +464,7 @@
     #[test]
     fn validate_befp_over_correct_data() {
         let mut gen = ExtendedHeaderGenerator::new();
-<<<<<<< HEAD
-        let eds = generate_eds(8, AppVersion::V2);
-=======
-        let eds = generate_dummy_eds(8);
->>>>>>> 78d9fdbb
+        let eds = generate_dummy_eds(8, AppVersion::V2);
         let dah = DataAvailabilityHeader::from_eds(&eds);
         let eh = gen.next_with_dah(dah);
 
@@ -498,11 +478,7 @@
     #[test]
     fn validate_befp_wrong_height() {
         let mut gen = ExtendedHeaderGenerator::new();
-<<<<<<< HEAD
-        let mut eds = generate_eds(8, AppVersion::V2);
-=======
-        let mut eds = generate_dummy_eds(8);
->>>>>>> 78d9fdbb
+        let mut eds = generate_dummy_eds(8, AppVersion::V2);
         let (mut eh, proof) = corrupt_eds(&mut gen, &mut eds);
 
         eh.header.height = 999u32.into();
@@ -513,11 +489,7 @@
     #[test]
     fn validate_befp_wrong_roots_square() {
         let mut gen = ExtendedHeaderGenerator::new();
-<<<<<<< HEAD
-        let mut eds = generate_eds(8, AppVersion::V2);
-=======
-        let mut eds = generate_dummy_eds(8);
->>>>>>> 78d9fdbb
+        let mut eds = generate_dummy_eds(8, AppVersion::V2);
         let (mut eh, proof) = corrupt_eds(&mut gen, &mut eds);
 
         eh.dah = DataAvailabilityHeader::new_unchecked(Vec::new(), eh.dah.column_roots().to_vec());
@@ -528,12 +500,7 @@
     #[test]
     fn validate_befp_wrong_index() {
         let mut gen = ExtendedHeaderGenerator::new();
-<<<<<<< HEAD
-        let mut eds = generate_eds(8, AppVersion::V2);
-=======
-        let mut eds = generate_dummy_eds(8);
->>>>>>> 78d9fdbb
-
+        let mut eds = generate_dummy_eds(8, AppVersion::V2);
         let (eh, mut proof) = corrupt_eds(&mut gen, &mut eds);
 
         proof.index = 999;
@@ -544,11 +511,7 @@
     #[test]
     fn validate_befp_wrong_shares() {
         let mut gen = ExtendedHeaderGenerator::new();
-<<<<<<< HEAD
-        let mut eds = generate_eds(8, AppVersion::V2);
-=======
-        let mut eds = generate_dummy_eds(8);
->>>>>>> 78d9fdbb
+        let mut eds = generate_dummy_eds(8, AppVersion::V2);
         let (eh, mut proof) = corrupt_eds(&mut gen, &mut eds);
 
         proof.shares = vec![];
