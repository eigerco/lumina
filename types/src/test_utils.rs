--- conflicted
+++ resolved
@@ -10,14 +10,10 @@
 
 use crate::block::{CommitExt, GENESIS_HEIGHT};
 pub use crate::byzantine::test_utils::corrupt_eds;
-<<<<<<< HEAD
-use crate::consts::appconsts::{AppVersion, SHARE_INFO_BYTES, SHARE_SIZE};
-=======
 use crate::consts::appconsts::{
-    CONTINUATION_SPARSE_SHARE_CONTENT_SIZE, FIRST_SPARSE_SHARE_CONTENT_SIZE, SHARE_INFO_BYTES,
-    SHARE_SIZE,
+    AppVersion, CONTINUATION_SPARSE_SHARE_CONTENT_SIZE, FIRST_SPARSE_SHARE_CONTENT_SIZE,
+    SHARE_INFO_BYTES, SHARE_SIZE,
 };
->>>>>>> 78d9fdbb
 use crate::consts::version;
 use crate::hash::{Hash, HashExt};
 use crate::nmt::{Namespace, NS_SIZE};
@@ -365,11 +361,7 @@
 }
 
 /// Generate a properly encoded [`ExtendedDataSquare`] with random data.
-<<<<<<< HEAD
-pub fn generate_eds(square_width: usize, app_version: AppVersion) -> ExtendedDataSquare {
-=======
-pub fn generate_dummy_eds(square_width: usize) -> ExtendedDataSquare {
->>>>>>> 78d9fdbb
+pub fn generate_dummy_eds(square_width: usize, app_version: AppVersion) -> ExtendedDataSquare {
     let ns = Namespace::const_v0(rand::random());
     let ods_width = square_width / 2;
 
@@ -399,7 +391,7 @@
 /// is padded with tail padding namespace.
 ///
 /// Minimum supported square_width is 8.
-pub fn generate_eds(square_width: usize) -> ExtendedDataSquare {
+pub fn generate_eds(square_width: usize, app_version: AppVersion) -> ExtendedDataSquare {
     assert!(square_width >= 8);
 
     let ods_width = square_width / 2;
@@ -434,7 +426,7 @@
     // first blob is bigger so that it spans over 2 rows
     let blob_shares = (rand::random::<usize>() % (ods_width - 1)) + ods_width + 1;
     let data = random_bytes(blob_len(blob_shares));
-    let blob = Blob::new(namespaces[0], data).unwrap();
+    let blob = Blob::new(namespaces[0], data, app_version).unwrap();
     shares.extend(blob.to_shares().unwrap().iter().map(Share::to_vec));
 
     // namespace padding
@@ -447,7 +439,7 @@
     for ns in &namespaces {
         let blob_shares = (rand::random::<usize>() % (ods_width - 1)) + 1;
         let data = random_bytes(blob_len(blob_shares));
-        let blob = Blob::new(*ns, data).unwrap();
+        let blob = Blob::new(*ns, data, app_version).unwrap();
         shares.extend(blob.to_shares().unwrap().iter().map(Share::to_vec));
 
         let padding_ns = if ns != namespaces.last().unwrap() {
@@ -461,7 +453,7 @@
         );
     }
 
-    ExtendedDataSquare::from_ods(shares).unwrap()
+    ExtendedDataSquare::from_ods(shares, app_version).unwrap()
 }
 
 fn blob_len(shares: usize) -> usize {
