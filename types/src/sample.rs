--- conflicted
+++ resolved
@@ -31,11 +31,14 @@
 /// The id of codec used for the [`SampleId`] in `Cid`s.
 pub const SAMPLE_ID_CODEC: u64 = 0x7800;
 
-<<<<<<< HEAD
-/// Represents a location of a sample on the EDS
+/// Identifies a particular [`Share`] located in the [`row`] of the [`ExtendedDataSquare`].
+///
+/// [`row`]: crate::row
+/// [`Share`]: crate::Share
+/// [`ExtendedDataSquare`]: crate::rsmt2d::ExtendedDataSquare
 #[derive(Debug, PartialEq, Clone, Copy)]
 pub struct SampleId {
-    /// Row of the EDS being sampled
+    /// Row of the EDS sample is located on
     pub row: RowId,
     /// Index in the row of the share being sampled
     pub index: u16,
@@ -56,19 +59,122 @@
 }
 
 impl Sample {
-    /// Create a new Sample. Index references sample number from the entire Data Square
-=======
-/// Identifies a particular [`Share`] located in the [`axis`] of the [`ExtendedDataSquare`].
-///
-/// [`axis`]: crate::axis
-/// [`Share`]: crate::Share
-/// [`ExtendedDataSquare`]: crate::rsmt2d::ExtendedDataSquare
-#[derive(Debug, PartialEq, Clone, Copy)]
-pub struct SampleId {
-    /// A pointee at what axis is the sample located.
-    pub axis: AxisId,
-    /// An index of the sample within the axis.
-    pub index: u16,
+    pub fn new(
+        axis_type: AxisType,
+        index: usize,
+        eds: &ExtendedDataSquare,
+        block_height: u64,
+    ) -> Result<Self> {
+        let square_len = eds.square_len();
+
+        let (axis_index, sample_index) = match axis_type {
+            AxisType::Row => (index / square_len, index % square_len),
+            AxisType::Col => (index % square_len, index / square_len),
+        };
+
+        let mut tree = Nmt::with_hasher(NamespacedSha2Hasher::with_ignore_max_ns(true));
+
+        let shares = eds.axis(axis_type, axis_index)?;
+        let (data_shares, parity_shares) = shares.split_at(square_len / 2);
+
+        for s in data_shares {
+            let ns = Namespace::from_raw(&s[..NS_SIZE])?;
+            tree.push_leaf(s, *ns).map_err(Error::Nmt)?;
+        }
+
+        for s in parity_shares {
+            tree.push_leaf(s, *Namespace::PARITY_SHARE)
+                .map_err(Error::Nmt)?;
+        }
+
+        let proof = NmtNamespaceProof::PresenceProof {
+            proof: tree.build_range_proof(sample_index..sample_index + 1),
+            ignore_max_ns: true,
+        };
+
+        let sample_id = SampleId::new(index, square_len, block_height)?;
+
+        Ok(Sample {
+            sample_id,
+            sample_proof_type: axis_type,
+            share: shares[sample_index].clone(),
+            proof: proof.into(),
+        })
+    }
+
+    /// Validate sample with root hash from ExtendedHeader
+    pub fn validate(&self, dah: &DataAvailabilityHeader) -> Result<()> {
+        // TODO: tests
+        let index = match self.sample_proof_type {
+            AxisType::Row => self.sample_id.row.index,
+            AxisType::Col => self.sample_id.index,
+        }
+        .into();
+
+        let root = dah
+            .root(self.sample_proof_type, index)
+            .ok_or(Error::EdsIndexOutOfRange(index))?;
+
+        let ns = if self.is_ods_sample(dah.square_len()) {
+            // shares from ODS should be prefixed with the namespace
+            Namespace::from_raw(&self.share[..NS_SIZE]).unwrap()
+        } else {
+            Namespace::PARITY_SHARE
+        };
+
+        self.proof
+            .verify_range(&root, &[&self.share], *ns)
+            .map_err(Error::RangeProofError)
+    }
+
+    /// Returns true if and only if provided sample belongs to Original Data Square, first
+    /// quadrant of Extended Data Square
+    fn is_ods_sample(&self, square_len: usize) -> bool {
+        let row_index = usize::from(self.sample_id.row.index);
+        let column_index = usize::from(self.sample_id.index);
+
+        let half_square_len = square_len / 2;
+
+        row_index < half_square_len && column_index < half_square_len
+    }
+}
+
+impl Protobuf<RawSample> for Sample {}
+
+impl TryFrom<RawSample> for Sample {
+    type Error = Error;
+
+    fn try_from(sample: RawSample) -> Result<Sample, Self::Error> {
+        let Some(proof) = sample.sample_proof else {
+            return Err(Error::MissingProof);
+        };
+
+        let sample_id = SampleId::decode(&sample.sample_id)?;
+        let sample_proof_type = u8::try_from(sample.sample_type)
+            .map_err(|_| Error::InvalidAxis(sample.sample_type))?
+            .try_into()?;
+
+        Ok(Sample {
+            sample_id,
+            sample_proof_type,
+            share: sample.sample_share,
+            proof: proof.try_into()?,
+        })
+    }
+}
+
+impl From<Sample> for RawSample {
+    fn from(sample: Sample) -> RawSample {
+        let mut sample_id_bytes = BytesMut::with_capacity(SAMPLE_ID_SIZE);
+        sample.sample_id.encode(&mut sample_id_bytes);
+
+        RawSample {
+            sample_id: sample_id_bytes.to_vec(),
+            sample_share: sample.share.to_vec(),
+            sample_type: sample.sample_proof_type as u8 as i32,
+            sample_proof: Some(sample.proof.into()),
+        }
+    }
 }
 
 impl SampleId {
@@ -115,130 +221,6 @@
     ///
     /// [`Share`]: crate::Share
     /// [`ExtendedDataSquare`]: crate::rsmt2d::ExtendedDataSquare
->>>>>>> a07d875f
-    pub fn new(
-        axis_type: AxisType,
-        index: usize,
-        eds: &ExtendedDataSquare,
-        block_height: u64,
-    ) -> Result<Self> {
-        let square_len = eds.square_len();
-
-        let (axis_index, sample_index) = match axis_type {
-            AxisType::Row => (index / square_len, index % square_len),
-            AxisType::Col => (index % square_len, index / square_len),
-        };
-
-        let mut tree = Nmt::with_hasher(NamespacedSha2Hasher::with_ignore_max_ns(true));
-
-        let shares = eds.axis(axis_type, axis_index)?;
-        let (data_shares, parity_shares) = shares.split_at(square_len / 2);
-
-        for s in data_shares {
-            let ns = Namespace::from_raw(&s[..NS_SIZE])?;
-            tree.push_leaf(s, *ns).map_err(Error::Nmt)?;
-        }
-
-        for s in parity_shares {
-            tree.push_leaf(s, *Namespace::PARITY_SHARE)
-                .map_err(Error::Nmt)?;
-        }
-
-        let proof = NmtNamespaceProof::PresenceProof {
-            proof: tree.build_range_proof(sample_index..sample_index + 1),
-            ignore_max_ns: true,
-        };
-
-        let sample_id = SampleId::new(index, square_len, block_height)?;
-
-        Ok(Sample {
-            sample_id,
-            sample_proof_type: axis_type,
-            share: shares[sample_index].clone(),
-            proof: proof.into(),
-        })
-    }
-
-    /// Validate sample with root hash from ExtendedHeader
-    pub fn validate(&self, dah: &DataAvailabilityHeader) -> Result<()> {
-        // TODO: tests
-        let index = match self.sample_proof_type {
-            AxisType::Row => self.sample_id.row.index,
-            AxisType::Col => self.sample_id.index,
-        }
-        .into();
-
-        let root = dah
-            .root(self.sample_proof_type, index)
-            .ok_or(Error::EdsIndexOutOfRange(index))?;
-
-        let ns = if self.is_ods_sample(dah.square_len()) {
-            // shares from ODS should be prefixed with the namespace
-            Namespace::from_raw(&self.share[..NS_SIZE]).unwrap()
-        } else {
-            Namespace::PARITY_SHARE
-        };
-
-        self.proof
-            .verify_range(&root, &[&self.share], *ns)
-            .map_err(Error::RangeProofError)
-    }
-
-    /// Returns true if and only if provided sample belongs to Original Data Square, first
-    /// quadrant of Extended Data Square
-    fn is_ods_sample(&self, square_len: usize) -> bool {
-        let row_index = usize::from(self.sample_id.row.index);
-        let column_index = usize::from(self.sample_id.index);
-
-        let half_square_len = square_len / 2;
-
-        row_index < half_square_len && column_index < half_square_len
-    }
-}
-
-impl Protobuf<RawSample> for Sample {}
-
-impl TryFrom<RawSample> for Sample {
-    type Error = Error;
-
-    fn try_from(sample: RawSample) -> Result<Sample, Self::Error> {
-        let Some(proof) = sample.sample_proof else {
-            return Err(Error::MissingProof);
-        };
-
-        let sample_id = SampleId::decode(&sample.sample_id)?;
-        let sample_proof_type = u8::try_from(sample.sample_type)
-            .map_err(|_| Error::InvalidAxis(sample.sample_type))?
-            .try_into()?;
-
-        Ok(Sample {
-            sample_id,
-            sample_proof_type,
-            share: sample.sample_share,
-            proof: proof.try_into()?,
-        })
-    }
-}
-
-impl From<Sample> for RawSample {
-    fn from(sample: Sample) -> RawSample {
-        let mut sample_id_bytes = BytesMut::with_capacity(SAMPLE_ID_SIZE);
-        sample.sample_id.encode(&mut sample_id_bytes);
-
-        RawSample {
-            sample_id: sample_id_bytes.to_vec(),
-            sample_share: sample.share.to_vec(),
-            sample_type: sample.sample_proof_type as u8 as i32,
-            sample_proof: Some(sample.proof.into()),
-        }
-    }
-}
-
-impl SampleId {
-    /// Create a new SampleId. Index references sample number from the entire Data Square (it is
-    /// converted to row/col coordinates internally). SampleId doesn't contain information
-    /// whether inclusion proof should be constructed row or column-wise, it's up to the
-    /// responding server to decide (which is then indicated in `Sample::sample_proof_type`)
     pub fn new(index: usize, square_len: usize, block_height: u64) -> Result<Self> {
         let row_index = index / square_len;
         let sample_index = index % square_len;
@@ -247,8 +229,15 @@
             return Err(Error::EdsIndexOutOfRange(index));
         }
 
+        let row_id = RowId::new(
+            row_index
+                .try_into()
+                .map_err(|_| Error::EdsIndexOutOfRange(index))?,
+            block_height,
+        )?;
+
         Ok(SampleId {
-            row: RowId::new(row_index, block_height)?,
+            row: row_id,
             index: sample_index
                 .try_into()
                 .map_err(|_| Error::EdsIndexOutOfRange(sample_index))?,
