use std::fmt;

use celestia_proto::cosmos::base::abci::v1beta1::AbciMessageLog;
use serde::{Deserialize, Serialize};
use serde_repr::Deserialize_repr;
use serde_repr::Serialize_repr;
use tendermint_proto::google::protobuf::Any;
use tendermint_proto::v0_34::abci::Event;
use tendermint_proto::Protobuf;
#[cfg(all(target_arch = "wasm32", feature = "wasm-bindgen"))]
use wasm_bindgen::prelude::*;

#[cfg(all(target_arch = "wasm32", feature = "wasm-bindgen"))]
use crate::any::JsAny;
use crate::bail_validation;
use crate::hash::Hash;
#[cfg(all(target_arch = "wasm32", feature = "wasm-bindgen"))]
use crate::signature::JsSignature;
use crate::state::bit_array::BitVector;
<<<<<<< HEAD
use crate::state::{Address, Coin};
use crate::Error;
use crate::Height;
=======
#[cfg(all(target_arch = "wasm32", feature = "wasm-bindgen"))]
use crate::state::bit_array::JsBitVector;
use crate::state::Address;
use crate::{Error, Height};
>>>>>>> b657f5f2

pub use celestia_proto::cosmos::base::abci::v1beta1::TxResponse as RawTxResponse;
pub use celestia_proto::cosmos::tx::v1beta1::mode_info::Sum as RawSum;
pub use celestia_proto::cosmos::tx::v1beta1::mode_info::{Multi, Single};
pub use celestia_proto::cosmos::tx::v1beta1::AuthInfo as RawAuthInfo;
pub use celestia_proto::cosmos::tx::v1beta1::Fee as RawFee;
pub use celestia_proto::cosmos::tx::v1beta1::ModeInfo as RawModeInfo;
pub use celestia_proto::cosmos::tx::v1beta1::SignerInfo as RawSignerInfo;
pub use celestia_proto::cosmos::tx::v1beta1::Tx as RawTx;
pub use celestia_proto::cosmos::tx::v1beta1::TxBody as RawTxBody;

pub type Signature = Vec<u8>;

/// [`BOND_DENOM`] defines the native staking denomination
pub const BOND_DENOM: &str = "utia";

/// [`Tx`] is the standard type used for broadcasting transactions.
#[derive(Debug, Clone)]
#[cfg_attr(feature = "uniffi", derive(uniffi::Record))]
#[cfg_attr(
    all(target_arch = "wasm32", feature = "wasm-bindgen"),
    wasm_bindgen(getter_with_clone)
)]
pub struct Tx {
    /// Processable content of the transaction
    pub body: TxBody,

    /// Authorization related content of the transaction, specifically signers, signer modes
    /// and [`Fee`].
    pub auth_info: AuthInfo,

    /// List of signatures that matches the length and order of [`AuthInfo`]’s `signer_info`s to
    /// allow connecting signature meta information like public key and signing mode by position.
    ///
    /// Signatures are provided as raw bytes so as to support current and future signature types.
    /// [`AuthInfo`] should be introspected to determine the signature algorithm used.
    #[cfg_attr(
        all(target_arch = "wasm32", feature = "wasm-bindgen"),
        wasm_bindgen(skip)
    )]
    pub signatures: Vec<Signature>,
}

/// [`TxBody`] of a transaction that all signers sign over.
#[derive(Debug, Clone)]
#[cfg_attr(feature = "uniffi", derive(uniffi::Record))]
#[cfg_attr(
    all(target_arch = "wasm32", feature = "wasm-bindgen"),
    wasm_bindgen(getter_with_clone)
)]
pub struct TxBody {
    /// `messages` is a list of messages to be executed. The required signers of
    /// those messages define the number and order of elements in `AuthInfo`'s
    /// signer_infos and Tx's signatures. Each required signer address is added to
    /// the list only the first time it occurs.
    ///
    /// By convention, the first required signer (usually from the first message)
    /// is referred to as the primary signer and pays the fee for the whole
    /// transaction.
    #[cfg_attr(
        all(target_arch = "wasm32", feature = "wasm-bindgen"),
        wasm_bindgen(skip)
    )]
    pub messages: Vec<Any>,
    /// `memo` is any arbitrary memo to be added to the transaction.
    pub memo: String,
    /// `timeout` is the block height after which this transaction will not
    /// be processed by the chain
    #[cfg_attr(
        all(target_arch = "wasm32", feature = "wasm-bindgen"),
        wasm_bindgen(skip)
    )]
    pub timeout_height: Height,
    /// `extension_options` are arbitrary options that can be added by chains
    /// when the default options are not sufficient. If any of these are present
    /// and can't be handled, the transaction will be rejected
    #[cfg_attr(
        all(target_arch = "wasm32", feature = "wasm-bindgen"),
        wasm_bindgen(skip)
    )]
    pub extension_options: Vec<Any>,
    /// `extension_options` are arbitrary options that can be added by chains
    /// when the default options are not sufficient. If any of these are present
    /// and can't be handled, they will be ignored
    #[cfg_attr(
        all(target_arch = "wasm32", feature = "wasm-bindgen"),
        wasm_bindgen(skip)
    )]
    pub non_critical_extension_options: Vec<Any>,
}

/// Response to a tx query
#[derive(Debug, Clone, Serialize, Deserialize)]
#[cfg_attr(feature = "uniffi", derive(uniffi::Record))]
#[cfg_attr(
    all(target_arch = "wasm32", feature = "wasm-bindgen"),
    wasm_bindgen(getter_with_clone)
)]
pub struct TxResponse {
    /// The block height
    #[cfg_attr(
        all(target_arch = "wasm32", feature = "wasm-bindgen"),
        wasm_bindgen(skip)
    )]
    pub height: Height,

    /// The transaction hash.
    #[serde(with = "crate::serializers::hash")]
    #[cfg_attr(
        all(target_arch = "wasm32", feature = "wasm-bindgen"),
        wasm_bindgen(skip)
    )]
    pub txhash: Hash,

    /// Namespace for the Code
    pub codespace: String,

    /// Response code.
    pub code: ErrorCode,

    /// Result bytes, if any.
    pub data: String,

    /// The output of the application's logger (raw string). May be
    /// non-deterministic.
    pub raw_log: String,

    /// The output of the application's logger (typed). May be non-deterministic.
    pub logs: Vec<AbciMessageLog>,

    /// Additional information. May be non-deterministic.
    pub info: String,

    /// Amount of gas requested for transaction.
    pub gas_wanted: i64,

    /// Amount of gas consumed by transaction.
    pub gas_used: i64,

    /// The request transaction bytes.
    #[cfg_attr(
        all(target_arch = "wasm32", feature = "wasm-bindgen"),
        wasm_bindgen(skip)
    )]
    pub tx: Option<Any>,

    /// Time of the previous block. For heights > 1, it's the weighted median of
    /// the timestamps of the valid votes in the block.LastCommit. For height == 1,
    /// it's genesis time.
    pub timestamp: String,

    /// Events defines all the events emitted by processing a transaction. Note,
    /// these events include those emitted by processing all the messages and those
    /// emitted from the ante. Whereas Logs contains the events, with
    /// additional metadata, emitted only by processing the messages.
    #[cfg_attr(
        all(target_arch = "wasm32", feature = "wasm-bindgen"),
        wasm_bindgen(skip)
    )]
    pub events: Vec<Event>,
}

#[cfg(all(target_arch = "wasm32", feature = "wasm-bindgen"))]
#[wasm_bindgen]
impl TxResponse {
    /// The block height
    #[wasm_bindgen(getter)]
    pub fn height(&self) -> u64 {
        self.height.value()
    }

    /// Events defines all the events emitted by processing a transaction. Note,
    /// these events include those emitted by processing all the messages and those
    /// emitted from the ante. Whereas Logs contains the events, with
    /// additional metadata, emitted only by processing the messages.
    #[wasm_bindgen(getter)]
    pub fn events(&self) -> Vec<JsEvent> {
        self.events.iter().cloned().map(Into::into).collect()
    }
}

/// [`AuthInfo`] describes the fee and signer modes that are used to sign a transaction.
#[derive(Debug, Clone)]
#[cfg_attr(feature = "uniffi", derive(uniffi::Record))]
#[cfg_attr(
    all(target_arch = "wasm32", feature = "wasm-bindgen"),
    wasm_bindgen(getter_with_clone)
)]
pub struct AuthInfo {
    /// Defines the signing modes for the required signers.
    ///
    /// The number and order of elements must match the required signers from transaction
    /// [`TxBody`]’s messages. The first element is the primary signer and the one
    /// which pays the [`Fee`].
    pub signer_infos: Vec<SignerInfo>,
    /// [`Fee`] and gas limit for the transaction.
    ///
    /// The first signer is the primary signer and the one which pays the fee.
    /// The fee can be calculated based on the cost of evaluating the body and doing signature
    /// verification of the signers. This can be estimated via simulation.
    pub fee: Fee,
}

/// SignerInfo describes the public key and signing mode of a single top-level
/// signer.
#[derive(Debug, Clone, PartialEq)]
#[cfg_attr(feature = "uniffi", derive(uniffi::Record))]
#[cfg_attr(
    all(target_arch = "wasm32", feature = "wasm-bindgen"),
    wasm_bindgen(getter_with_clone)
)]
pub struct SignerInfo {
    /// public_key is the public key of the signer. It is optional for accounts
    /// that already exist in state. If unset, the verifier can use the required \
    /// signer address for this position and lookup the public key.
    #[cfg_attr(
        all(target_arch = "wasm32", feature = "wasm-bindgen"),
        wasm_bindgen(skip)
    )]
    pub public_key: Option<Any>,
    /// mode_info describes the signing mode of the signer and is a nested
    /// structure to support nested multisig pubkey's
    pub mode_info: ModeInfo,
    /// sequence is the sequence of the account, which describes the
    /// number of committed transactions signed by a given address. It is used to
    /// prevent replay attacks.
    pub sequence: u64,
}

/// ModeInfo describes the signing mode of a single or nested multisig signer.
#[derive(Debug, Clone, PartialEq)]
#[cfg_attr(feature = "uniffi", derive(uniffi::Record))]
#[cfg_attr(all(target_arch = "wasm32", feature = "wasm-bindgen"), wasm_bindgen)]
pub struct ModeInfo {
    /// sum is the oneof that specifies whether this represents a single or nested
    /// multisig signer
    #[cfg_attr(
        all(target_arch = "wasm32", feature = "wasm-bindgen"),
        wasm_bindgen(skip)
    )]
    pub sum: Sum,
}

#[cfg(all(target_arch = "wasm32", feature = "wasm-bindgen"))]
#[wasm_bindgen]
impl ModeInfo {
    /// Return signature mode for the stored signature(s)
    pub fn signature_mode(&self) -> SignatureMode {
        match self.sum {
            Sum::Single { .. } => SignatureMode::Single,
            Sum::Multi { .. } => SignatureMode::Multi,
        }
    }

    /// Single is the mode info for a single signer. It is structured as a message
    /// to allow for additional fields such as locale for SIGN_MODE_TEXTUAL in the
    /// future
    #[wasm_bindgen(getter)]
    pub fn mode(&self) -> Option<i32> {
        match self.sum {
            Sum::Single { mode } => Some(mode),
            _ => None,
        }
    }

    /// Multi is the mode info for a multisig public key
    /// bitarray specifies which keys within the multisig are signing
    #[wasm_bindgen(getter)]
    pub fn bitarray(&self) -> Option<JsBitVector> {
        match &self.sum {
            Sum::Multi { bitarray, .. } => Some(bitarray.clone().into()),
            Sum::Single { .. } => None,
        }
    }

    /// Multi is the mode info for a multisig public key
    /// mode_infos is the corresponding modes of the signers of the multisig
    /// which could include nested multisig public keys
    #[wasm_bindgen(getter)]
    pub fn mode_infos(&self) -> Option<Vec<ModeInfo>> {
        match &self.sum {
            Sum::Multi { mode_infos, .. } => Some(mode_infos.clone()),
            Sum::Single { .. } => None,
        }
    }
}

#[cfg(all(target_arch = "wasm32", feature = "wasm-bindgen"))]
#[wasm_bindgen]
pub enum SignatureMode {
    Single,
    Multi,
}

/// sum is the oneof that specifies whether this represents a single or nested
/// multisig signer
#[derive(Debug, Clone, PartialEq)]
#[cfg_attr(feature = "uniffi", derive(uniffi::Enum))]
pub enum Sum {
    /// Single is the mode info for a single signer. It is structured as a message
    /// to allow for additional fields such as locale for SIGN_MODE_TEXTUAL in the
    /// future
    Single {
        /// mode is the signing mode of the single signer
        mode: i32,
    },
    /// Multi is the mode info for a multisig public key
    Multi {
        /// bitarray specifies which keys within the multisig are signing
        bitarray: BitVector,
        /// mode_infos is the corresponding modes of the signers of the multisig
        /// which could include nested multisig public keys
        mode_infos: Vec<ModeInfo>,
    },
}

#[cfg(all(target_arch = "wasm32", feature = "wasm-bindgen"))]
#[wasm_bindgen]
impl Tx {
    /// List of signatures that matches the length and order of [`AuthInfo`]’s `signer_info`s to
    /// allow connecting signature meta information like public key and signing mode by position.
    #[wasm_bindgen(getter)]
    pub fn signatures(&self) -> Vec<JsSignature> {
        self.signatures
            .iter()
            .map(|s| JsSignature::from(&s[..]))
            .collect()
    }
}

#[cfg(all(target_arch = "wasm32", feature = "wasm-bindgen"))]
#[wasm_bindgen]
impl TxBody {
    /// `messages` is a list of messages to be executed. The required signers of
    /// those messages define the number and order of elements in `AuthInfo`'s
    /// signer_infos and Tx's signatures. Each required signer address is added to
    /// the list only the first time it occurs.
    ///
    /// By convention, the first required signer (usually from the first message)
    /// is referred to as the primary signer and pays the fee for the whole
    /// transaction.
    pub fn messages(&self) -> Vec<JsAny> {
        self.messages.iter().cloned().map(Into::into).collect()
    }

    /// `timeout` is the block height after which this transaction will not
    /// be processed by the chain
    #[wasm_bindgen(getter)]
    pub fn timeout_height(&self) -> u64 {
        self.timeout_height.value()
    }

    /// `extension_options` are arbitrary options that can be added by chains
    /// when the default options are not sufficient. If any of these are present
    /// and can't be handled, the transaction will be rejected
    pub fn extension_options(&self) -> Vec<JsAny> {
        self.extension_options
            .iter()
            .cloned()
            .map(Into::into)
            .collect()
    }

    /// `extension_options` are arbitrary options that can be added by chains
    /// when the default options are not sufficient. If any of these are present
    /// and can't be handled, they will be ignored
    pub fn non_critical_extension_options(&self) -> Vec<JsAny> {
        self.non_critical_extension_options
            .iter()
            .cloned()
            .map(Into::into)
            .collect()
    }
}

#[cfg(all(target_arch = "wasm32", feature = "wasm-bindgen"))]
#[wasm_bindgen]
impl SignerInfo {
    /// public_key is the public key of the signer. It is optional for accounts
    /// that already exist in state. If unset, the verifier can use the required \
    /// signer address for this position and lookup the public key.
    pub fn public_key(&self) -> Option<JsAny> {
        self.public_key.clone().map(Into::into)
    }
}

/// Fee includes the amount of coins paid in fees and the maximum
/// gas to be used by the transaction. The ratio yields an effective "gasprice",
/// which must be above some miminum to be accepted into the mempool.
#[derive(Debug, Clone, PartialEq, Default)]
#[cfg_attr(feature = "uniffi", derive(uniffi::Record))]
#[cfg_attr(
    all(target_arch = "wasm32", feature = "wasm-bindgen"),
    wasm_bindgen(getter_with_clone)
)]
pub struct Fee {
    /// amount is the amount of coins to be paid as a fee
    pub amount: Vec<Coin>,
    /// gas_limit is the maximum gas that can be used in transaction processing
    /// before an out of gas error occurs
    pub gas_limit: u64,
    /// if unset, the first signer is responsible for paying the fees. If set, the specified account must pay the fees.
    /// the payer must be a tx signer (and thus have signed this field in AuthInfo).
    /// setting this field does *not* change the ordering of required signers for the transaction.
    #[cfg_attr(
        all(target_arch = "wasm32", feature = "wasm-bindgen"),
        wasm_bindgen(skip)
    )]
    pub payer: Option<Address>,
    /// if set, the fee payer (either the first signer or the value of the payer field) requests that a fee grant be used
    /// to pay fees instead of the fee payer's own balance. If an appropriate fee grant does not exist or the chain does
    /// not support fee grants, this will fail
    #[cfg_attr(
        all(target_arch = "wasm32", feature = "wasm-bindgen"),
        wasm_bindgen(skip)
    )]
    pub granter: Option<Address>,
}

impl Fee {
    /// Create [`Fee`] struct with provided number of utia and gas limit,
    /// without setting custom [`Fee::payer`] or [`Fee::granter`] fields,
    /// which means first tx signer is responsible for paying.
    pub fn new(utia_fee: u64, gas_limit: u64) -> Self {
        Fee {
            amount: vec![Coin::utia(utia_fee)],
            gas_limit,
            ..Default::default()
        }
    }
}

<<<<<<< HEAD
=======
#[cfg(all(target_arch = "wasm32", feature = "wasm-bindgen"))]
#[wasm_bindgen]
impl Fee {
    /// if unset, the first signer is responsible for paying the fees. If set, the specified account must pay the fees.
    /// the payer must be a tx signer (and thus have signed this field in AuthInfo).
    /// setting this field does *not* change the ordering of required signers for the transaction.
    #[wasm_bindgen(getter)]
    pub fn payer(&self) -> Option<String> {
        self.payer.as_ref().map(|a| a.to_string())
    }
    /// if set, the fee payer (either the first signer or the value of the payer field) requests that a fee grant be used
    /// to pay fees instead of the fee payer's own balance. If an appropriate fee grant does not exist or the chain does
    /// not support fee grants, this will fail
    #[wasm_bindgen(getter)]
    pub fn granter(&self) -> Option<String> {
        self.granter.as_ref().map(|a| a.to_string())
    }
}

/// Coin defines a token with a denomination and an amount.
#[derive(Debug, Clone, PartialEq, Deserialize, Serialize)]
#[cfg_attr(feature = "uniffi", derive(uniffi::Record))]
#[cfg_attr(
    all(target_arch = "wasm32", feature = "wasm-bindgen"),
    wasm_bindgen(getter_with_clone)
)]
pub struct Coin {
    /// Coin denomination
    pub denom: String,
    /// Coin amount
    pub amount: u64,
}

impl Coin {
    /// Create a coin with given amount of `utia`.
    pub fn utia(amount: u64) -> Self {
        Self {
            denom: "utia".into(),
            amount,
        }
    }
}

>>>>>>> b657f5f2
/// Error codes associated with transaction responses.
#[derive(Debug, Clone, Copy, PartialEq, Eq, PartialOrd, Ord, Serialize_repr, Deserialize_repr)]
#[repr(u32)]
#[cfg_attr(feature = "uniffi", derive(uniffi::Enum))]
#[cfg_attr(all(target_arch = "wasm32", feature = "wasm-bindgen"), wasm_bindgen)]
pub enum ErrorCode {
    // source https://github.com/celestiaorg/cosmos-sdk/blob/v1.25.1-sdk-v0.46.16/types/errors/errors.go#L38
    /// No error
    Success = 0,
    /// Cannot parse a transaction
    TxDecode = 2,
    /// Sequence number (nonce) is incorrect for the signature
    InvalidSequence = 3,
    /// Request without sufficient authorization is handled
    Unauthorized = 4,
    /// Account cannot pay requested amount
    InsufficientFunds = 5,
    /// Request is unknown
    UnknownRequest = 6,
    /// Address is invalid
    InvalidAddress = 7,
    /// Pubkey is invalid
    InvalidPubKey = 8,
    /// Address is unknown
    UnknownAddress = 9,
    /// Coin is invalid
    InvalidCoins = 10,
    /// Gas exceeded
    OutOfGas = 11,
    /// Memo too large
    MemoTooLarge = 12,
    /// Fee is insufficient
    InsufficientFee = 13,
    /// Too many signatures
    TooManySignatures = 14,
    /// No signatures in transaction
    NoSignatures = 15,
    /// Error converting to json
    JSONMarshal = 16,
    /// Error converting from json
    JSONUnmarshal = 17,
    /// Request contains invalid data
    InvalidRequest = 18,
    /// Tx already exists in the mempool
    TxInMempoolCache = 19,
    /// Mempool is full
    MempoolIsFull = 20,
    /// Tx is too large
    TxTooLarge = 21,
    /// Key doesn't exist
    KeyNotFound = 22,
    /// Key password is invalid
    WrongPassword = 23,
    /// Tx intended signer does not match the given signer
    InvalidSigner = 24,
    /// Invalid gas adjustment
    InvalidGasAdjustment = 25,
    /// Invalid height
    InvalidHeight = 26,
    /// Invalid version
    InvalidVersion = 27,
    /// Chain-id is invalid
    InvalidChainID = 28,
    /// Invalid type
    InvalidType = 29,
    /// Tx rejected due to an explicitly set timeout height
    TxTimeoutHeight = 30,
    /// Unknown extension options.
    UnknownExtensionOptions = 31,
    /// Account sequence defined in the signer info doesn't match the account's actual sequence
    WrongSequence = 32,
    /// Packing a protobuf message to Any failed
    PackAny = 33,
    /// Unpacking a protobuf message from Any failed
    UnpackAny = 34,
    /// Internal logic error, e.g. an invariant or assertion that is violated
    Logic = 35,
    /// Conflict error, e.g. when two goroutines try to access the same resource and one of them fails
    Conflict = 36,
    /// Called a branch of a code which is currently not supported
    NotSupported = 37,
    /// Requested entity doesn't exist in the state
    NotFound = 38,
    /// Internal errors caused by external operation
    IO = 39,
    /// Min-gas-prices field in BaseConfig is empty
    AppConfig = 40,
    /// Invalid GasWanted value is supplied
    InvalidGasLimit = 41,
    /// Node recovered from panic
    Panic = 111222,

    // source https://github.com/celestiaorg/celestia-app/blob/v3.0.2/x/blob/types/errors.go
    /// cannot use reserved namespace IDs
    ReservedNamespace = 11110,
    /// invalid namespace length
    InvalidNamespaceLen = 11111,
    /// data must be multiple of shareSize
    InvalidDataSize = 11112,
    /// actual blob size differs from that specified in the MsgPayForBlob
    BlobSizeMismatch = 11113,
    /// committed to invalid square size: must be power of two
    CommittedSquareSizeNotPowOf2 = 11114,
    /// unexpected error calculating commitment for share
    CalculateCommitment = 11115,
    /// invalid commitment for share
    InvalidShareCommitment = 11116,
    /// cannot use parity shares namespace ID
    ParitySharesNamespace = 11117,
    /// cannot use tail padding namespace ID
    TailPaddingNamespace = 11118,
    /// cannot use transaction namespace ID
    TxNamespace = 11119,
    /// invalid share commitments: all relevant square sizes must be committed to
    InvalidShareCommitments = 11122,
    /// unsupported share version
    UnsupportedShareVersion = 11123,
    /// cannot use zero blob size
    ZeroBlobSize = 11124,
    /// mismatched number of blobs per MsgPayForBlob
    MismatchedNumberOfPFBorBlob = 11125,
    /// no MsgPayForBlobs found in blob transaction
    NoPFB = 11126,
    /// namespace of blob and its respective MsgPayForBlobs differ
    NamespaceMismatch = 11127,
    /// failure to parse a transaction from its protobuf representation
    ProtoParsing = 11128,
    /// not yet supported: multiple sdk.Msgs found in BlobTx
    MultipleMsgsInBlobTx = 11129,
    /// number of each component in a MsgPayForBlobs must be identical
    MismatchedNumberOfPFBComponent = 11130,
    /// no blobs provided
    NoBlobs = 11131,
    /// no namespaces provided
    NoNamespaces = 11132,
    /// no share versions provided
    NoShareVersions = 11133,
    /// no blob sizes provided
    NoBlobSizes = 11134,
    /// no share commitments provided
    NoShareCommitments = 11135,
    /// invalid namespace
    InvalidNamespace = 11136,
    /// invalid namespace version
    InvalidNamespaceVersion = 11137,
    /// total blob size too large
    ///
    /// TotalBlobSize is deprecated, use BlobsTooLarge instead.
    TotalBlobSizeTooLarge = 11138,
    /// blob(s) too large
    BlobsTooLarge = 11139,
    /// invalid blob signer
    InvalidBlobSigner = 11140,
}

impl fmt::Display for ErrorCode {
    fn fmt(&self, f: &mut fmt::Formatter<'_>) -> Result<(), fmt::Error> {
        write!(f, "{self:?}")
    }
}

impl TryFrom<u32> for ErrorCode {
    type Error = Error;

    fn try_from(value: u32) -> Result<ErrorCode, Self::Error> {
        let error_code = match value {
            // cosmos-sdk
            0 => ErrorCode::Success,
            2 => ErrorCode::TxDecode,
            3 => ErrorCode::InvalidSequence,
            4 => ErrorCode::Unauthorized,
            5 => ErrorCode::InsufficientFunds,
            6 => ErrorCode::UnknownRequest,
            7 => ErrorCode::InvalidAddress,
            8 => ErrorCode::InvalidPubKey,
            9 => ErrorCode::UnknownAddress,
            10 => ErrorCode::InvalidCoins,
            11 => ErrorCode::OutOfGas,
            12 => ErrorCode::MemoTooLarge,
            13 => ErrorCode::InsufficientFee,
            14 => ErrorCode::TooManySignatures,
            15 => ErrorCode::NoSignatures,
            16 => ErrorCode::JSONMarshal,
            17 => ErrorCode::JSONUnmarshal,
            18 => ErrorCode::InvalidRequest,
            19 => ErrorCode::TxInMempoolCache,
            20 => ErrorCode::MempoolIsFull,
            21 => ErrorCode::TxTooLarge,
            22 => ErrorCode::KeyNotFound,
            23 => ErrorCode::WrongPassword,
            24 => ErrorCode::InvalidSigner,
            25 => ErrorCode::InvalidGasAdjustment,
            26 => ErrorCode::InvalidHeight,
            27 => ErrorCode::InvalidVersion,
            28 => ErrorCode::InvalidChainID,
            29 => ErrorCode::InvalidType,
            30 => ErrorCode::TxTimeoutHeight,
            31 => ErrorCode::UnknownExtensionOptions,
            32 => ErrorCode::WrongSequence,
            33 => ErrorCode::PackAny,
            34 => ErrorCode::UnpackAny,
            35 => ErrorCode::Logic,
            36 => ErrorCode::Conflict,
            37 => ErrorCode::NotSupported,
            38 => ErrorCode::NotFound,
            39 => ErrorCode::IO,
            40 => ErrorCode::AppConfig,
            41 => ErrorCode::InvalidGasLimit,
            111222 => ErrorCode::Panic,
            // celestia-app blob
            11110 => ErrorCode::ReservedNamespace,
            11111 => ErrorCode::InvalidNamespaceLen,
            11112 => ErrorCode::InvalidDataSize,
            11113 => ErrorCode::BlobSizeMismatch,
            11114 => ErrorCode::CommittedSquareSizeNotPowOf2,
            11115 => ErrorCode::CalculateCommitment,
            11116 => ErrorCode::InvalidShareCommitment,
            11117 => ErrorCode::ParitySharesNamespace,
            11118 => ErrorCode::TailPaddingNamespace,
            11119 => ErrorCode::TxNamespace,
            11122 => ErrorCode::InvalidShareCommitments,
            11123 => ErrorCode::UnsupportedShareVersion,
            11124 => ErrorCode::ZeroBlobSize,
            11125 => ErrorCode::MismatchedNumberOfPFBorBlob,
            11126 => ErrorCode::NoPFB,
            11127 => ErrorCode::NamespaceMismatch,
            11128 => ErrorCode::ProtoParsing,
            11129 => ErrorCode::MultipleMsgsInBlobTx,
            11130 => ErrorCode::MismatchedNumberOfPFBComponent,
            11131 => ErrorCode::NoBlobs,
            11132 => ErrorCode::NoNamespaces,
            11133 => ErrorCode::NoShareVersions,
            11134 => ErrorCode::NoBlobSizes,
            11135 => ErrorCode::NoShareCommitments,
            11136 => ErrorCode::InvalidNamespace,
            11137 => ErrorCode::InvalidNamespaceVersion,
            11138 => ErrorCode::TotalBlobSizeTooLarge,
            11139 => ErrorCode::BlobsTooLarge,
            11140 => ErrorCode::InvalidBlobSigner,
            _ => bail_validation!("error code ({}) unknown", value),
        };
        Ok(error_code)
    }
}

impl TryFrom<RawTxBody> for TxBody {
    type Error = Error;

    fn try_from(value: RawTxBody) -> Result<Self, Self::Error> {
        Ok(TxBody {
            messages: value.messages,
            memo: value.memo,
            timeout_height: value.timeout_height.try_into()?,
            extension_options: value.extension_options,
            non_critical_extension_options: value.non_critical_extension_options,
        })
    }
}

impl From<TxBody> for RawTxBody {
    fn from(value: TxBody) -> Self {
        RawTxBody {
            messages: value.messages,
            memo: value.memo,
            timeout_height: value.timeout_height.into(),
            extension_options: value.extension_options,
            non_critical_extension_options: value.non_critical_extension_options,
        }
    }
}

impl TryFrom<RawAuthInfo> for AuthInfo {
    type Error = Error;

    fn try_from(value: RawAuthInfo) -> Result<Self, Self::Error> {
        let signer_infos = value
            .signer_infos
            .into_iter()
            .map(TryFrom::try_from)
            .collect::<Result<_, Error>>()?;
        Ok(AuthInfo {
            signer_infos,
            fee: value.fee.ok_or(Error::MissingFee)?.try_into()?,
        })
    }
}

impl From<AuthInfo> for RawAuthInfo {
    fn from(value: AuthInfo) -> Self {
        let signer_infos = value.signer_infos.into_iter().map(Into::into).collect();
        #[allow(deprecated)] // tip is deprecated
        RawAuthInfo {
            signer_infos,
            fee: Some(value.fee.into()),
            tip: None,
        }
    }
}

impl TryFrom<RawTxResponse> for TxResponse {
    type Error = Error;

    fn try_from(response: RawTxResponse) -> Result<TxResponse, Self::Error> {
        Ok(TxResponse {
            height: response.height.try_into()?,
            txhash: response.txhash.parse()?,
            codespace: response.codespace,
            code: response.code.try_into()?,
            data: response.data,
            raw_log: response.raw_log,
            logs: response.logs,
            info: response.info,
            gas_wanted: response.gas_wanted,
            gas_used: response.gas_used,
            tx: response.tx,
            timestamp: response.timestamp,
            events: response.events,
        })
    }
}

impl TryFrom<RawSignerInfo> for SignerInfo {
    type Error = Error;

    fn try_from(value: RawSignerInfo) -> Result<Self, Self::Error> {
        Ok(SignerInfo {
            public_key: value.public_key,
            mode_info: value.mode_info.ok_or(Error::MissingModeInfo)?.try_into()?,
            sequence: value.sequence,
        })
    }
}

impl From<SignerInfo> for RawSignerInfo {
    fn from(value: SignerInfo) -> Self {
        RawSignerInfo {
            public_key: value.public_key,
            mode_info: Some(value.mode_info.into()),
            sequence: value.sequence,
        }
    }
}

impl TryFrom<RawFee> for Fee {
    type Error = Error;

    fn try_from(value: RawFee) -> Result<Fee, Self::Error> {
        let amount = value
            .amount
            .into_iter()
            .map(TryInto::try_into)
            .collect::<Result<_, Error>>()?;

        Ok(Fee {
            amount,
            gas_limit: value.gas_limit,
            payer: (!value.payer.is_empty())
                .then(|| value.payer.parse())
                .transpose()?,
            granter: (!value.granter.is_empty())
                .then(|| value.granter.parse())
                .transpose()?,
        })
    }
}

impl From<Fee> for RawFee {
    fn from(value: Fee) -> Self {
        let amount = value.amount.into_iter().map(Into::into).collect();
        RawFee {
            amount,
            gas_limit: value.gas_limit,
            payer: value.payer.map(|acc| acc.to_string()).unwrap_or_default(),
            granter: value.granter.map(|acc| acc.to_string()).unwrap_or_default(),
        }
    }
}

impl TryFrom<RawModeInfo> for ModeInfo {
    type Error = Error;

    fn try_from(value: RawModeInfo) -> Result<Self, Self::Error> {
        Ok(ModeInfo {
            sum: value.sum.ok_or(Error::MissingSum)?.try_into()?,
        })
    }
}

impl From<ModeInfo> for RawModeInfo {
    fn from(value: ModeInfo) -> Self {
        RawModeInfo {
            sum: Some(value.sum.into()),
        }
    }
}

impl TryFrom<RawSum> for Sum {
    type Error = Error;

    fn try_from(value: RawSum) -> Result<Self, Self::Error> {
        let sum = match value {
            RawSum::Single(Single { mode }) => Sum::Single { mode },
            RawSum::Multi(Multi {
                bitarray,
                mode_infos,
            }) => {
                let bitarray = bitarray.ok_or(Error::MissingBitarray)?.try_into()?;
                let mode_infos = mode_infos
                    .into_iter()
                    .map(TryInto::try_into)
                    .collect::<Result<_, Error>>()?;
                Sum::Multi {
                    bitarray,
                    mode_infos,
                }
            }
        };
        Ok(sum)
    }
}

impl From<Sum> for RawSum {
    fn from(value: Sum) -> Self {
        match value {
            Sum::Single { mode } => RawSum::Single(Single { mode }),
            Sum::Multi {
                bitarray,
                mode_infos,
            } => {
                let mode_infos = mode_infos.into_iter().map(Into::into).collect();
                RawSum::Multi(Multi {
                    bitarray: Some(bitarray.into()),
                    mode_infos,
                })
            }
        }
    }
}

<<<<<<< HEAD
=======
impl From<Coin> for RawCoin {
    fn from(value: Coin) -> Self {
        RawCoin {
            denom: value.denom,
            amount: value.amount.to_string(),
        }
    }
}

impl TryFrom<RawCoin> for Coin {
    type Error = Error;

    fn try_from(value: RawCoin) -> Result<Self, Self::Error> {
        Ok(Coin {
            denom: value.denom,
            amount: value
                .amount
                .parse()
                .map_err(|_| Error::InvalidCoinAmount(value.amount))?,
        })
    }
}

#[cfg(all(target_arch = "wasm32", feature = "wasm-bindgen"))]
pub use wbg::*;

#[cfg(all(target_arch = "wasm32", feature = "wasm-bindgen"))]
mod wbg {
    use super::Coin;
    use js_sys::BigInt;
    use tendermint_proto::v0_34::abci::{Event, EventAttribute};
    use wasm_bindgen::prelude::*;

    use lumina_utils::make_object;

    /// Event allows application developers to attach additional information to
    /// ResponseBeginBlock, ResponseEndBlock, ResponseCheckTx and ResponseDeliverTx.
    /// Later, transactions may be queried using these events.
    #[derive(Clone)]
    #[wasm_bindgen(getter_with_clone)]
    pub struct JsEvent {
        pub r#type: String,
        pub attributes: Vec<JsEventAttribute>,
    }

    impl From<Event> for JsEvent {
        fn from(value: Event) -> Self {
            JsEvent {
                r#type: value.r#type,
                attributes: value.attributes.into_iter().map(Into::into).collect(),
            }
        }
    }

    #[derive(Clone)]
    #[wasm_bindgen(getter_with_clone)]
    pub struct JsEventAttribute {
        pub key: Vec<u8>,
        pub value: Vec<u8>,
        pub index: bool,
    }

    /// EventAttribute is a single key-value pair, associated with an event.
    impl From<EventAttribute> for JsEventAttribute {
        fn from(value: EventAttribute) -> Self {
            JsEventAttribute {
                key: value.key.to_vec(),
                value: value.value.to_vec(),
                index: value.index,
            }
        }
    }

    #[wasm_bindgen(typescript_custom_section)]
    const _: &str = "
    /**
     * Coin
     */
    export interface Coin {
      denom: string,
      amount: bigint
    }
    ";

    #[wasm_bindgen]
    extern "C" {
        /// Coin exposed to javascript
        #[wasm_bindgen(typescript_type = "Coin")]
        pub type JsCoin;
    }

    impl From<Coin> for JsCoin {
        fn from(value: Coin) -> JsCoin {
            let obj = make_object!(
                "denom" => value.denom.into(),
                "amount" => BigInt::from(value.amount)
            );

            obj.unchecked_into()
        }
    }
}

>>>>>>> b657f5f2
impl Protobuf<RawTxBody> for TxBody {}
impl Protobuf<RawAuthInfo> for AuthInfo {}

#[cfg(feature = "uniffi")]
mod uniffi_types {
    use bytes::Bytes;
    use tendermint_proto::v0_34::abci::{Event, EventAttribute};

    #[uniffi::remote(Record)]
    pub struct Event {
        pub r#type: String,
        pub attributes: Vec<EventAttribute>,
    }

    #[uniffi::remote(Record)]
    pub struct EventAttribute {
        pub key: Bytes,
        pub value: Bytes,
        pub index: bool,
    }
}<|MERGE_RESOLUTION|>--- conflicted
+++ resolved
@@ -17,16 +17,10 @@
 #[cfg(all(target_arch = "wasm32", feature = "wasm-bindgen"))]
 use crate::signature::JsSignature;
 use crate::state::bit_array::BitVector;
-<<<<<<< HEAD
+#[cfg(all(target_arch = "wasm32", feature = "wasm-bindgen"))]
+use crate::state::bit_array::JsBitVector;
 use crate::state::{Address, Coin};
-use crate::Error;
-use crate::Height;
-=======
-#[cfg(all(target_arch = "wasm32", feature = "wasm-bindgen"))]
-use crate::state::bit_array::JsBitVector;
-use crate::state::Address;
 use crate::{Error, Height};
->>>>>>> b657f5f2
 
 pub use celestia_proto::cosmos::base::abci::v1beta1::TxResponse as RawTxResponse;
 pub use celestia_proto::cosmos::tx::v1beta1::mode_info::Sum as RawSum;
@@ -459,8 +453,6 @@
     }
 }
 
-<<<<<<< HEAD
-=======
 #[cfg(all(target_arch = "wasm32", feature = "wasm-bindgen"))]
 #[wasm_bindgen]
 impl Fee {
@@ -480,31 +472,6 @@
     }
 }
 
-/// Coin defines a token with a denomination and an amount.
-#[derive(Debug, Clone, PartialEq, Deserialize, Serialize)]
-#[cfg_attr(feature = "uniffi", derive(uniffi::Record))]
-#[cfg_attr(
-    all(target_arch = "wasm32", feature = "wasm-bindgen"),
-    wasm_bindgen(getter_with_clone)
-)]
-pub struct Coin {
-    /// Coin denomination
-    pub denom: String,
-    /// Coin amount
-    pub amount: u64,
-}
-
-impl Coin {
-    /// Create a coin with given amount of `utia`.
-    pub fn utia(amount: u64) -> Self {
-        Self {
-            denom: "utia".into(),
-            amount,
-        }
-    }
-}
-
->>>>>>> b657f5f2
 /// Error codes associated with transaction responses.
 #[derive(Debug, Clone, Copy, PartialEq, Eq, PartialOrd, Ord, Serialize_repr, Deserialize_repr)]
 #[repr(u32)]
@@ -944,42 +911,13 @@
     }
 }
 
-<<<<<<< HEAD
-=======
-impl From<Coin> for RawCoin {
-    fn from(value: Coin) -> Self {
-        RawCoin {
-            denom: value.denom,
-            amount: value.amount.to_string(),
-        }
-    }
-}
-
-impl TryFrom<RawCoin> for Coin {
-    type Error = Error;
-
-    fn try_from(value: RawCoin) -> Result<Self, Self::Error> {
-        Ok(Coin {
-            denom: value.denom,
-            amount: value
-                .amount
-                .parse()
-                .map_err(|_| Error::InvalidCoinAmount(value.amount))?,
-        })
-    }
-}
-
 #[cfg(all(target_arch = "wasm32", feature = "wasm-bindgen"))]
 pub use wbg::*;
 
 #[cfg(all(target_arch = "wasm32", feature = "wasm-bindgen"))]
 mod wbg {
-    use super::Coin;
-    use js_sys::BigInt;
     use tendermint_proto::v0_34::abci::{Event, EventAttribute};
     use wasm_bindgen::prelude::*;
-
-    use lumina_utils::make_object;
 
     /// Event allows application developers to attach additional information to
     /// ResponseBeginBlock, ResponseEndBlock, ResponseCheckTx and ResponseDeliverTx.
@@ -1018,38 +956,8 @@
             }
         }
     }
-
-    #[wasm_bindgen(typescript_custom_section)]
-    const _: &str = "
-    /**
-     * Coin
-     */
-    export interface Coin {
-      denom: string,
-      amount: bigint
-    }
-    ";
-
-    #[wasm_bindgen]
-    extern "C" {
-        /// Coin exposed to javascript
-        #[wasm_bindgen(typescript_type = "Coin")]
-        pub type JsCoin;
-    }
-
-    impl From<Coin> for JsCoin {
-        fn from(value: Coin) -> JsCoin {
-            let obj = make_object!(
-                "denom" => value.denom.into(),
-                "amount" => BigInt::from(value.amount)
-            );
-
-            obj.unchecked_into()
-        }
-    }
-}
-
->>>>>>> b657f5f2
+}
+
 impl Protobuf<RawTxBody> for TxBody {}
 impl Protobuf<RawAuthInfo> for AuthInfo {}
 
