--- conflicted
+++ resolved
@@ -1,5 +1,3 @@
-<<<<<<< HEAD
-=======
 //! Types related to the namespaced data.
 //!
 //! Namespaced data in Celestia is understood as all the [`Share`]s within
@@ -8,9 +6,6 @@
 //! [`Share`]: crate::Share
 //! [`ExtendedDataSquare`]: crate::rsmt2d::ExtendedDataSquare
 
-use std::io::Cursor;
-
->>>>>>> a07d875f
 use blockstore::block::CidError;
 use bytes::{BufMut, BytesMut};
 use celestia_proto::share::p2p::shwap::Data as RawNamespacedData;
@@ -37,10 +32,13 @@
 /// [`ExtendedDataSquare`]: crate::rsmt2d::ExtendedDataSquare
 #[derive(Debug, PartialEq, Clone, Copy)]
 pub struct NamespacedDataId {
-<<<<<<< HEAD
-    /// Row on which the data is located on
+    /// Index of the row in the [`ExtendedDataSquare`].
+    ///
+    /// [`ExtendedDataSquare`]: crate::rsmt2d::ExtendedDataSquare
     pub row: RowId,
-    /// Namespace data belongs to
+    /// A namespace of the [`Share`]s.
+    ///
+    /// [`Share`]: crate::Share
     pub namespace: Namespace,
 }
 
@@ -97,38 +95,13 @@
 }
 
 impl NamespacedDataId {
-    /// Creates new NamespacedDataId for row and namespace, computes appropriate root hash
-    /// from provided DataAvailabilityHeader
-    pub fn new(namespace: Namespace, row_index: usize, block_height: u64) -> Result<Self> {
-=======
-    /// A namespace of the [`Share`]s.
-    ///
-    /// [`Share`]: crate::Share
-    pub namespace: Namespace,
-    /// Index of the row in the [`ExtendedDataSquare`].
-    ///
-    /// [`ExtendedDataSquare`]: crate::rsmt2d::ExtendedDataSquare
-    pub row_index: u16,
-    /// A `SHA256` checksum of the row root hash from [`DataAvailabilityHeader`].
-    pub hash: [u8; HASH_SIZE],
-    /// A height of the block which contains the data.
-    pub block_height: u64,
-}
-
-impl NamespacedDataId {
     /// Create a new [`NamespacedDataId`] for given block, row and the [`Namespace`].
     ///
     /// # Errors
     ///
     /// This function will return an error if the block height
     /// or row index is invalid.
-    pub fn new(
-        namespace: Namespace,
-        row_index: u16,
-        dah: &DataAvailabilityHeader,
-        block_height: u64,
-    ) -> Result<Self> {
->>>>>>> a07d875f
+    pub fn new(namespace: Namespace, row_index: u16, block_height: u64) -> Result<Self> {
         if block_height == 0 {
             return Err(Error::ZeroBlockHeight);
         }
