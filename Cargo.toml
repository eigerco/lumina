--- conflicted
+++ resolved
@@ -3,11 +3,7 @@
 members = ["cli", "node", "node-wasm", "proto", "rpc", "types"]
 
 [workspace.dependencies]
-<<<<<<< HEAD
-blockstore = "0.6.0"
-=======
 blockstore = "0.6.1"
->>>>>>> 7bfe2fac
 lumina-node = { version = "0.2.0", path = "node" }
 lumina-node-wasm = { version = "0.1.1", path = "node-wasm" }
 celestia-proto = { version = "0.2.0", path = "proto" }
