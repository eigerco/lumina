[workspace]
resolver = "2"
members = ["cli", "client", "grpc", "node", "node-wasm", "node-uniffi", "proto", "rpc", "types", "utils"]

[workspace.dependencies]
blockstore = "0.7.1"
lumina-node = { version = "0.15.1", path = "node" }
lumina-node-wasm = { version = "0.10.2", path = "node-wasm" }
lumina-utils = { version = "0.3.0", path = "utils" }
<<<<<<< HEAD
celestia-client = { version = "0.1.0", path = "client" }
celestia-proto = { version = "0.9.0", path = "proto" }
celestia-grpc = { version = "0.6.0", path = "grpc", default-features = false }
celestia-rpc = { version = "0.12.0", path = "rpc", default-features = false }
celestia-types = { version = "0.14.0", path = "types", default-features = false }
=======
celestia-client = { version = "0.1.1", path = "client" }
celestia-proto = { version = "0.9.1", path = "proto" }
celestia-grpc = { version = "0.6.1", path = "grpc" }
celestia-rpc = { version = "0.12.1", path = "rpc", default-features = false }
celestia-types = { version = "0.14.1", path = "types", default-features = false }
>>>>>>> 8971af81
tendermint = { version = "0.40.4", default-features = false }
tendermint-proto = "0.40.4"

libp2p = "0.54.1"
nmt-rs = "0.2.1"
prost = "0.13.5"
prost-build = "0.13.5"
prost-types = "0.13.5"
tonic = { version = "0.13.1", default-features = false }
tonic-web-wasm-client = "0.7.1"
tonic-build = { version = "0.13.1" }
wasm-bindgen = "0.2.100"
wasm-bindgen-test = "0.3.49"

[patch.crates-io]
# Uncomment to apply local changes
#beetswap = { path = "../beetswap" }
#blockstore = { path = "../blockstore" }
#nmt-rs = { path = "../nmt-rs" }
#libp2p = { path = "../../rust-libp2p/libp2p" }
#libp2p-core = { path = "../../rust-libp2p/core" }
#libp2p-swarm = { path = "../../rust-libp2p/swarm" }
#wasm-bindgen = { path = "../wasm-bindgen" }

# Uncomment this if you need debug symbols in release.
# Also check node-wasm's `Cargo.toml`.
#[profile.release]
#debug = true<|MERGE_RESOLUTION|>--- conflicted
+++ resolved
@@ -7,19 +7,11 @@
 lumina-node = { version = "0.15.1", path = "node" }
 lumina-node-wasm = { version = "0.10.2", path = "node-wasm" }
 lumina-utils = { version = "0.3.0", path = "utils" }
-<<<<<<< HEAD
-celestia-client = { version = "0.1.0", path = "client" }
-celestia-proto = { version = "0.9.0", path = "proto" }
-celestia-grpc = { version = "0.6.0", path = "grpc", default-features = false }
-celestia-rpc = { version = "0.12.0", path = "rpc", default-features = false }
-celestia-types = { version = "0.14.0", path = "types", default-features = false }
-=======
 celestia-client = { version = "0.1.1", path = "client" }
 celestia-proto = { version = "0.9.1", path = "proto" }
-celestia-grpc = { version = "0.6.1", path = "grpc" }
+celestia-grpc = { version = "0.6.1", path = "grpc", default-features = false }
 celestia-rpc = { version = "0.12.1", path = "rpc", default-features = false }
 celestia-types = { version = "0.14.1", path = "types", default-features = false }
->>>>>>> 8971af81
 tendermint = { version = "0.40.4", default-features = false }
 tendermint-proto = "0.40.4"
 
