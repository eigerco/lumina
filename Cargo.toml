--- conflicted
+++ resolved
@@ -9,15 +9,9 @@
 lumina-utils = { version = "0.3.0", path = "utils" }
 celestia-client = { version = "0.1.2", path = "client" }
 celestia-proto = { version = "0.9.1", path = "proto" }
-<<<<<<< HEAD
-celestia-grpc = { version = "0.6.1", path = "grpc", default-features = false }
-celestia-rpc = { version = "0.12.1", path = "rpc", default-features = false }
-celestia-types = { version = "0.14.1", path = "types", default-features = false }
-=======
-celestia-grpc = { version = "0.7.0", path = "grpc" }
+celestia-grpc = { version = "0.7.0", path = "grpc", default-features = false }
 celestia-rpc = { version = "0.13.0", path = "rpc", default-features = false }
 celestia-types = { version = "0.15.0", path = "types", default-features = false }
->>>>>>> 0a832191
 tendermint = { version = "0.40.4", default-features = false }
 tendermint-proto = "0.40.4"
 
