use celestia_types::hash::Hash;
use celestia_types::state::ErrorCode;
use k256::ecdsa::signature::Error as SignatureError;
use tonic::Status;

use crate::abci_proofs::ProofError;

/// Alias for a `Result` with the error type [`celestia_grpc::Error`].
///
/// [`celestia_grpc::Error`]: crate::Error
pub type Result<T, E = Error> = std::result::Result<T, E>;

/// Representation of all the errors that can occur when interacting with [`GrpcClient`].
///
/// [`GrpcClient`]: crate::GrpcClient
#[derive(Debug, thiserror::Error)]
pub enum Error {
    /// Tonic error
    #[error(transparent)]
    TonicError(Box<Status>),

    /// Transport error
    #[cfg(not(target_arch = "wasm32"))]
    #[error("Transport: {0}")]
    TransportError(#[from] tonic::transport::Error),

    /// Tendermint Error
    #[error(transparent)]
    TendermintError(#[from] tendermint::Error),

    /// Celestia types error
    #[error(transparent)]
    CelestiaTypesError(#[from] celestia_types::Error),

    /// Tendermint Proto Error
    #[error(transparent)]
    TendermintProtoError(#[from] tendermint_proto::Error),

    /// Failed to parse gRPC response
    #[error("Failed to parse response")]
    FailedToParseResponse,

    /// Unexpected reponse type
    #[error("Unexpected response type")]
    UnexpectedResponseType(String),

    /// Empty blob submission list
    #[error("Attempted to submit blob transaction with empty blob list")]
    TxEmptyBlobList,

    /// Broadcasting transaction failed
    #[error("Broadcasting transaction {0} failed; code: {1}, error: {2}")]
    TxBroadcastFailed(Hash, ErrorCode, String),

    /// Executing transaction failed
    #[error("Transaction {0} execution failed; code: {1}, error: {2}")]
    TxExecutionFailed(Hash, ErrorCode, String),

    /// Transaction was evicted from the mempool
    #[error("Transaction {0} was evicted from the mempool")]
    TxEvicted(Hash),

    /// Transaction wasn't found, it was likely rejected
    #[error("Transaction {0} wasn't found, it was likely rejected")]
    TxNotFound(Hash),

    /// Provided public key differs from one associated with account
    #[error("Provided public key differs from one associated with account")]
    PublicKeyMismatch,

    /// ABCI proof verification has failed
    #[error("ABCI proof verification has failed: {0}")]
    AbciProof(#[from] ProofError),

    /// ABCI query returned an error
    #[error("ABCI query returned an error (code {0}): {1}")]
    AbciQuery(ErrorCode, String),

    /// Signing error
    #[error(transparent)]
    SigningError(#[from] SignatureError),

<<<<<<< HEAD
    /// No account
    #[error("no account")]
    NoAccount,

    /// Client was not constructed with a signer
    #[error("Client was not constructed with a signer")]
    MissingSinger,

    #[error(transparent)]
    Metadata(#[from] MetadataError),
=======
    /// Client was constructed with without a signer
    #[error("Client was constructed with without a signer")]
    MissingSigner,
>>>>>>> 9ca7e545
}

/// Representation of all the errors that can occur when building [`GrpcClient`] using
/// [`GrpcClientBuilder`]
///
/// [`GrpcClient`]: crate::GrpcClient
/// [`GrpcClientBuilder`]: crate::GrpcClientBuilder
#[derive(Debug, thiserror::Error)]
pub enum GrpcClientBuilderError {
    /// Error from tonic transport
    #[error(transparent)]
    #[cfg(not(target_arch = "wasm32"))]
    TonicTransportError(#[from] tonic::transport::Error),

    /// Transport has not been set for builder
    #[error("Transport not set")]
    TransportNotSet,

    /// Invalid private key.
    #[error("Invalid private key")]
    InvalidPrivateKey,

    /// Invalid public key.
    #[error("Invalid public key")]
    InvalidPublicKey,

    #[error(transparent)]
    Metadata(#[from] MetadataError),
}

#[derive(thiserror::Error, Debug)]
pub enum MetadataError {
    // is it okay to print it if it can store key or sth?
    #[error("Invalid metadata key ({0})")]
    Key(String),

    // is it okay to print it if it can store key or sth?
    #[error("Invalid binary metadata key ({0:?})")]
    KeyBin(Vec<u8>),

    // is it okay to print it if it can store key or sth?
    #[error("Invalid metadata value ({0:?})")]
    Value(String),
}

impl From<Status> for Error {
    fn from(value: Status) -> Self {
        Error::TonicError(Box::new(value))
    }
}

#[cfg(all(target_arch = "wasm32", feature = "wasm-bindgen"))]
impl From<Error> for wasm_bindgen::JsValue {
    fn from(error: Error) -> wasm_bindgen::JsValue {
        error.to_string().into()
    }
}

#[cfg(all(target_arch = "wasm32", feature = "wasm-bindgen"))]
impl From<GrpcClientBuilderError> for wasm_bindgen::JsValue {
    fn from(error: GrpcClientBuilderError) -> wasm_bindgen::JsValue {
        error.to_string().into()
    }
}<|MERGE_RESOLUTION|>--- conflicted
+++ resolved
@@ -80,22 +80,12 @@
     #[error(transparent)]
     SigningError(#[from] SignatureError),
 
-<<<<<<< HEAD
-    /// No account
-    #[error("no account")]
-    NoAccount,
-
-    /// Client was not constructed with a signer
-    #[error("Client was not constructed with a signer")]
-    MissingSinger,
+    /// Client was constructed with without a signer
+    #[error("Client was constructed with without a signer")]
+    MissingSigner,
 
     #[error(transparent)]
     Metadata(#[from] MetadataError),
-=======
-    /// Client was constructed with without a signer
-    #[error("Client was constructed with without a signer")]
-    MissingSigner,
->>>>>>> 9ca7e545
 }
 
 /// Representation of all the errors that can occur when building [`GrpcClient`] using
