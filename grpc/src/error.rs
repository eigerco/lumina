--- conflicted
+++ resolved
@@ -1,8 +1,5 @@
 use celestia_types::{hash::Hash, state::ErrorCode};
-<<<<<<< HEAD
 use k256::ecdsa::signature::Error as SignatureError;
-=======
->>>>>>> 4c2187ca
 use tonic::Status;
 
 /// Alias for a `Result` with the error type [`celestia_tonic::Error`].
@@ -48,13 +45,8 @@
     TxEmptyBlobList,
 
     /// Broadcasting transaction failed
-<<<<<<< HEAD
-    #[error("Broadcasting transaction {0} failed; code: {1}, error: {2}, gas limit: {3}")]
-    TxBroadcastFailed(Hash, ErrorCode, String, u64),
-=======
     #[error("Broadcasting transaction {0} failed; code: {1}, error: {2}")]
     TxBroadcastFailed(Hash, ErrorCode, String),
->>>>>>> 4c2187ca
 
     /// Executing transaction failed
     #[error("Transaction {0} execution failed; code: {1}, error: {2}")]
@@ -71,11 +63,6 @@
     /// Provided public key differs from one associated with account
     #[error("Provided public key differs from one associated with account")]
     PublicKeyMismatch,
-<<<<<<< HEAD
-
-    /// Updating gas price failed
-    #[error("Updating gas price failed: {0}")]
-    UpdatingGasPriceFailed(String),
 
     /// Signing error
     #[error(transparent)]
@@ -87,6 +74,4 @@
     fn from(error: Error) -> wasm_bindgen::JsValue {
         error.to_string().into()
     }
-=======
->>>>>>> 4c2187ca
 }