--- conflicted
+++ resolved
@@ -3,39 +3,7 @@
 #[cfg(feature = "uniffi")]
 use celestia_types::Hash;
 
-<<<<<<< HEAD
-use bytes::Bytes;
-use celestia_grpc_macros::grpc_method;
-use celestia_proto::celestia::blob::v1::query_client::QueryClient as BlobQueryClient;
-use celestia_proto::celestia::core::v1::gas_estimation::gas_estimator_client::GasEstimatorClient;
-use celestia_proto::celestia::core::v1::tx::tx_client::TxClient as TxStatusClient;
-use celestia_proto::cosmos::auth::v1beta1::query_client::QueryClient as AuthQueryClient;
-use celestia_proto::cosmos::bank::v1beta1::query_client::QueryClient as BankQueryClient;
-pub use celestia_proto::cosmos::base::abci::v1beta1::GasInfo;
-use celestia_proto::cosmos::base::node::v1beta1::service_client::ServiceClient as ConfigServiceClient;
-use celestia_proto::cosmos::base::tendermint::v1beta1::service_client::ServiceClient as TendermintServiceClient;
-use celestia_proto::cosmos::staking::v1beta1::query_client::QueryClient as StakingQueryClient;
-use celestia_proto::cosmos::tx::v1beta1::service_client::ServiceClient as TxServiceClient;
-use celestia_types::blob::BlobParams;
-use celestia_types::block::Block;
-use celestia_types::consts::appconsts;
-use celestia_types::hash::Hash;
-use celestia_types::state::auth::{Account, AuthParams};
-use celestia_types::state::{
-    AbciQueryResponse, AccAddress, Address, AddressTrait, Coin, ErrorCode, PageRequest,
-    QueryDelegationResponse, QueryRedelegationsResponse, QueryUnbondingDelegationResponse,
-    TxResponse, ValAddress, BOND_DENOM,
-};
-use celestia_types::ExtendedHeader;
-use http_body::Body;
-use tonic::body::Body as TonicBody;
-use tonic::client::GrpcService;
-
-use crate::abci_proofs::ProofChain;
-use crate::{Error, Result};
-=======
 use crate::Result;
->>>>>>> c94b01bc
 
 // cosmos.auth
 mod auth;
@@ -65,262 +33,8 @@
 #[cfg(all(target_arch = "wasm32", feature = "wasm-bindgen"))]
 pub use crate::grpc::cosmos_tx::JsBroadcastMode;
 
-<<<<<<< HEAD
-/// Error convertible to std, used by grpc transports
-pub type StdError = Box<dyn std::error::Error + Send + Sync + 'static>;
-
-/// Struct wrapping all the tonic types and doing type conversion behind the scenes.
-pub struct GrpcClient<T> {
-    transport: T,
-}
-
-impl<T> GrpcClient<T> {
-    /// Get the underlying transport.
-    pub fn into_inner(self) -> T {
-        self.transport
-    }
-}
-
-impl<T> GrpcClient<T>
-where
-    T: GrpcService<TonicBody> + Clone,
-    T::Error: Into<StdError>,
-    T::ResponseBody: Body<Data = Bytes> + Send + 'static,
-    <T::ResponseBody as Body>::Error: Into<StdError> + Send,
-{
-    /// Create a new client wrapping given transport
-    pub fn new(transport: T) -> Self {
-        Self { transport }
-    }
-
-    // cosmos.auth
-
-    /// Get auth params
-    #[grpc_method(AuthQueryClient::params)]
-    async fn get_auth_params(&self) -> Result<AuthParams>;
-
-    /// Get account
-    #[grpc_method(AuthQueryClient::account)]
-    async fn get_account(&self, account: &AccAddress) -> Result<Account>;
-
-    /// Get accounts
-    #[grpc_method(AuthQueryClient::accounts)]
-    async fn get_accounts(&self) -> Result<Vec<Account>>;
-
-    // cosmos.bank
-
-    /// Get balance of coins with [`BOND_DENOM`] for the given address, together with a proof,
-    /// and verify the returned balance against the corresponding block's [`AppHash`].
-    ///
-    /// NOTE: the balance returned is the balance reported by the parent block of
-    /// the provided header. This is due to the fact that for block N, the block's
-    /// [`AppHash`] is the result of applying the previous block's transaction list.
-    ///
-    /// [`AppHash`]: ::tendermint::hash::AppHash
-    pub async fn get_verified_balance(
-        &self,
-        address: &Address,
-        header: &ExtendedHeader,
-    ) -> Result<Coin> {
-        // construct the key for querying account's balance from bank state
-        let mut prefixed_account_key = Vec::with_capacity(1 + 1 + appconsts::SIGNER_SIZE + 4);
-        prefixed_account_key.push(0x02); // balances prefix
-        prefixed_account_key.push(address.as_bytes().len() as u8); // address length
-        prefixed_account_key.extend_from_slice(address.as_bytes()); // address
-        prefixed_account_key.extend_from_slice(BOND_DENOM.as_bytes()); // denom
-
-        // abci queries are possible only from 2nd block, but we can rely on the node to
-        // return an error if that is the case. We only want to prevent height == 0 here,
-        // because that will make node interpret that as a network head. It would also fail,
-        // on proof verification, but it would be harder to debug as the message would just
-        // say that computed root is different than expected.
-        let height = 1.max(header.height().value().saturating_sub(1));
-
-        let response = self
-            .abci_query(&prefixed_account_key, "store/bank/key", height, true)
-            .await?;
-        if response.code != ErrorCode::Success {
-            return Err(Error::AbciQuery(response.code, response.log));
-        }
-
-        // If account doesn't exist yet, just return 0
-        if response.value.is_empty() {
-            return Ok(Coin::utia(0));
-        }
-
-        // NOTE: don't put `ProofChain` directly in the AbciQueryResponse, because
-        // it supports only small subset of proofs that are required for the balance
-        // queries
-        let proof: ProofChain = response.proof_ops.unwrap_or_default().try_into()?;
-        proof.verify_membership(
-            &header.header.app_hash,
-            [prefixed_account_key.as_slice(), b"bank"],
-            &response.value,
-        )?;
-
-        let amount = std::str::from_utf8(&response.value)
-            .map_err(|_| Error::FailedToParseResponse)?
-            .parse()
-            .map_err(|_| Error::FailedToParseResponse)?;
-
-        Ok(Coin::utia(amount))
-    }
-
-    /// Get balance of coins with given denom
-    #[grpc_method(BankQueryClient::balance)]
-    async fn get_balance(&self, address: &Address, denom: impl Into<String>) -> Result<Coin>;
-
-    /// Get balance of all coins
-    #[grpc_method(BankQueryClient::all_balances)]
-    async fn get_all_balances(&self, address: &Address) -> Result<Vec<Coin>>;
-
-    /// Get balance of all spendable coins
-    #[grpc_method(BankQueryClient::spendable_balances)]
-    async fn get_spendable_balances(&self, address: &Address) -> Result<Vec<Coin>>;
-
-    /// Get total supply
-    #[grpc_method(BankQueryClient::total_supply)]
-    async fn get_total_supply(&self) -> Result<Vec<Coin>>;
-
-    // cosmos.base.node
-
-    /// Get node configuration
-    #[grpc_method(ConfigServiceClient::config)]
-    async fn get_node_config(&self) -> Result<ConfigResponse>;
-
-    // cosmos.base.tendermint
-
-    /// Get latest block
-    #[grpc_method(TendermintServiceClient::get_latest_block)]
-    async fn get_latest_block(&self) -> Result<Block>;
-
-    /// Get block by height
-    #[grpc_method(TendermintServiceClient::get_block_by_height)]
-    async fn get_block_by_height(&self, height: i64) -> Result<Block>;
-
-    /// Issue a direct ABCI query to the application
-    #[grpc_method(TendermintServiceClient::abci_query)]
-    async fn abci_query(
-        &self,
-        data: impl AsRef<[u8]>,
-        path: impl Into<String>,
-        height: u64,
-        prove: bool,
-    ) -> Result<AbciQueryResponse>;
-
-    // cosmos.tx
-
-    /// Broadcast prepared and serialised transaction
-    #[grpc_method(TxServiceClient::broadcast_tx)]
-    async fn broadcast_tx(&self, tx_bytes: Vec<u8>, mode: BroadcastMode) -> Result<TxResponse>;
-
-    /// Get Tx
-    #[grpc_method(TxServiceClient::get_tx)]
-    async fn get_tx(&self, hash: Hash) -> Result<GetTxResponse>;
-
-    /// Broadcast prepared and serialised transaction
-    #[grpc_method(TxServiceClient::simulate)]
-    async fn simulate(&self, tx_bytes: Vec<u8>) -> Result<GasInfo>;
-
-    // cosmos.staking
-
-    /// Retrieves the delegation information between a delegator and a validator
-    // TODO: Expose this to JS and  UniFFI
-    #[grpc_method(StakingQueryClient::delegation)]
-    async fn query_delegation(
-        &self,
-        delegator_address: &AccAddress,
-        validator_address: &ValAddress,
-    ) -> Result<QueryDelegationResponse>;
-
-    /// Retrieves the unbonding status between a delegator and a validator
-    // TODO: Expose this to JS and  UniFFI
-    #[grpc_method(StakingQueryClient::unbonding_delegation)]
-    async fn query_unbonding(
-        &self,
-        delegator_address: &AccAddress,
-        validator_address: &ValAddress,
-    ) -> Result<QueryUnbondingDelegationResponse>;
-
-    /// Retrieves the status of the redelegations between a delegator and a validator
-    // TODO: Expose this to JS and  UniFFI
-    #[grpc_method(StakingQueryClient::redelegations)]
-    async fn query_redelegations(
-        &self,
-        delegator_address: &AccAddress,
-        src_validator_address: &ValAddress,
-        dest_validator_address: &ValAddress,
-        pagination: Option<PageRequest>,
-    ) -> Result<QueryRedelegationsResponse>;
-
-    // celestia.blob
-
-    /// Get blob params
-    #[grpc_method(BlobQueryClient::params)]
-    async fn get_blob_params(&self) -> Result<BlobParams>;
-
-    // celestia.core.tx
-
-    /// Get status of the transaction
-    #[grpc_method(TxStatusClient::tx_status)]
-    async fn tx_status(&self, hash: Hash) -> Result<TxStatusResponse>;
-
-    // celestia.core.gas_estimation
-
-    /// Estimate gas price for given transaction priority based
-    /// on the gas prices of the transactions in the last five blocks.
-    ///
-    /// If no transaction is found in the last five blocks, it returns the
-    /// network min gas price.
-    #[grpc_method(GasEstimatorClient::estimate_gas_price)]
-    async fn estimate_gas_price(&self, priority: TxPriority) -> Result<f64>;
-
-    /// Estimate gas price for transaction with given priority and estimate gas usage
-    /// for provided serialised transaction.
-    ///
-    /// The gas price estimation is based on the gas prices of the transactions
-    /// in the last five blocks. If no transaction is found in the last five blocks,
-    /// it returns the network min gas price.
-    ///
-    /// The gas used is estimated using the state machine simulation.
-    #[grpc_method(GasEstimatorClient::estimate_gas_price_and_usage)]
-    async fn estimate_gas_price_and_usage(
-        &self,
-        priority: TxPriority,
-        tx_bytes: Vec<u8>,
-    ) -> Result<GasEstimate>;
-}
-
-#[cfg(not(target_arch = "wasm32"))]
-impl GrpcClient<tonic::transport::Channel> {
-    /// Create a new client connected to the given `url` with default
-    /// settings of [`tonic::transport::Channel`].
-    pub fn with_url(url: impl Into<String>) -> Result<Self, tonic::transport::Error> {
-        let channel = tonic::transport::Endpoint::from_shared(url.into())?.connect_lazy();
-        Ok(Self { transport: channel })
-    }
-}
-
-#[cfg(target_arch = "wasm32")]
-impl GrpcClient<tonic_web_wasm_client::Client> {
-    /// Create a new client connected to the given `url` with default
-    /// settings of [`tonic_web_wasm_client::Client`].
-    pub fn with_grpcweb_url(url: impl Into<String>) -> Self {
-        Self {
-            transport: tonic_web_wasm_client::Client::new(url.into()),
-        }
-    }
-}
-
-impl<T> fmt::Debug for GrpcClient<T> {
-    fn fmt(&self, f: &mut fmt::Formatter<'_>) -> fmt::Result {
-        f.write_str("GrpcClient { .. }")
-    }
-}
-=======
 #[cfg(feature = "uniffi")]
 uniffi::use_remote_type!(celestia_types::Hash);
->>>>>>> c94b01bc
 
 pub(crate) trait FromGrpcResponse<T> {
     fn try_from_response(self) -> Result<T>;
