use wasm_bindgen::prelude::*;

use celestia_types::blob::BlobParams;
use celestia_types::block::Block;
<<<<<<< HEAD
use celestia_types::state::auth::JsAuthParams;
use celestia_types::state::auth::JsBaseAccount;
use celestia_types::state::{JsCoin, TxResponse};
use tonic_web_wasm_client::Client;
=======
use celestia_types::state::auth::{JsAuthParams, JsBaseAccount};
use celestia_types::state::{AbciQueryResponse, JsCoin, TxResponse};
use celestia_types::ExtendedHeader;
>>>>>>> c5bcf8d6

use crate::grpc::{GasInfo, GetTxResponse, JsBroadcastMode, TxStatusResponse};
use crate::Result;

type InnerClient = crate::GrpcClient<tonic_web_wasm_client::Client>;

/// Celestia GRPC client, for builder see [`GrpcClientBuilder`]
#[wasm_bindgen]
pub struct GrpcClient {
    client: InnerClient,
}

#[wasm_bindgen]
impl GrpcClient {
    /// Get auth params
    pub async fn get_auth_params(&self) -> Result<JsAuthParams> {
        Ok(self.client.get_auth_params().await?.into())
    }

    /// Get account
    pub async fn get_account(&self, account: &str) -> Result<JsBaseAccount> {
        Ok(self.client.get_account(&account.parse()?).await?.into())
    }

    /// Get accounts
    pub async fn get_accounts(&self) -> Result<Vec<JsBaseAccount>> {
        Ok(self
            .client
            .get_accounts()
            .await?
            .into_iter()
            .map(Into::into)
            .collect())
    }

    /// Get balance of coins with bond denom for the given address, together with a proof,
    /// and verify the returned balance against the corresponding block's app hash.
    ///
    /// NOTE: the balance returned is the balance reported by the parent block of
    /// the provided header. This is due to the fact that for block N, the block's
    /// app hash is the result of applying the previous block's transaction list.
    pub async fn get_verified_balance(
        &self,
        address: &str,
        header: &ExtendedHeader,
    ) -> Result<JsCoin> {
        Ok(self
            .client
            .get_verified_balance(&address.parse()?, header)
            .await?
            .into())
    }

    /// Get balance of coins with given denom
    pub async fn get_balance(&self, address: &str, denom: &str) -> Result<JsCoin> {
        Ok(self
            .client
            .get_balance(&address.parse()?, denom)
            .await?
            .into())
    }

    /// Get balance of all coins
    pub async fn get_all_balances(&self, address: &str) -> Result<Vec<JsCoin>> {
        Ok(self
            .client
            .get_all_balances(&address.parse()?)
            .await?
            .into_iter()
            .map(Into::into)
            .collect())
    }

    /// Get balance of all spendable coins
    pub async fn get_spendable_balances(&self, address: &str) -> Result<Vec<JsCoin>> {
        Ok(self
            .client
            .get_spendable_balances(&address.parse()?)
            .await?
            .into_iter()
            .map(Into::into)
            .collect())
    }

    /// Get total supply
    pub async fn get_total_supply(&self) -> Result<Vec<JsCoin>> {
        Ok(self
            .client
            .get_total_supply()
            .await?
            .into_iter()
            .map(Into::into)
            .collect())
    }

    /// Get Minimum Gas price
    pub async fn get_min_gas_price(&self) -> Result<f64> {
        self.client.get_min_gas_price().await
    }

    /// Get latest block
    pub async fn get_latest_block(&self) -> Result<Block> {
        self.client.get_latest_block().await
    }

    /// Get block by height
    pub async fn get_block_by_height(&self, height: i64) -> Result<Block> {
        self.client.get_block_by_height(height).await
    }

    /// Issue a direct ABCI query to the application
    pub async fn abci_query(
        &self,
        data: Vec<u8>,
        path: &str,
        height: u64,
        prove: bool,
    ) -> Result<AbciQueryResponse> {
        self.client.abci_query(data, path, height, prove).await
    }

    /// Broadcast prepared and serialised transaction
    pub async fn broadcast_tx(
        &self,
        tx_bytes: Vec<u8>,
        mode: &JsBroadcastMode,
    ) -> Result<TxResponse> {
        self.client.broadcast_tx(tx_bytes, (*mode).into()).await
    }

    /// Get Tx
    pub async fn get_tx(&self, hash: &str) -> Result<GetTxResponse> {
        self.client.get_tx(hash.parse()?).await
    }

    /// Simulate prepared and serialised transaction, returning simulated gas usage
    pub async fn simulate(&self, tx_bytes: Vec<u8>) -> Result<GasInfo> {
        self.client.simulate(tx_bytes).await
    }

    /// Get blob params
    pub async fn get_blob_params(&self) -> Result<BlobParams> {
        self.client.get_blob_params().await
    }

    /// Get status of the transaction
    pub async fn tx_status(&self, hash: &str) -> Result<TxStatusResponse> {
        self.client.tx_status(hash.parse()?).await
    }
}

impl From<crate::GrpcClient<Client>> for GrpcClient {
    fn from(client: crate::GrpcClient<Client>) -> Self {
        GrpcClient { client }
    }
}<|MERGE_RESOLUTION|>--- conflicted
+++ resolved
@@ -2,16 +2,9 @@
 
 use celestia_types::blob::BlobParams;
 use celestia_types::block::Block;
-<<<<<<< HEAD
-use celestia_types::state::auth::JsAuthParams;
-use celestia_types::state::auth::JsBaseAccount;
-use celestia_types::state::{JsCoin, TxResponse};
-use tonic_web_wasm_client::Client;
-=======
 use celestia_types::state::auth::{JsAuthParams, JsBaseAccount};
 use celestia_types::state::{AbciQueryResponse, JsCoin, TxResponse};
 use celestia_types::ExtendedHeader;
->>>>>>> c5bcf8d6
 
 use crate::grpc::{GasInfo, GetTxResponse, JsBroadcastMode, TxStatusResponse};
 use crate::Result;
@@ -163,8 +156,8 @@
     }
 }
 
-impl From<crate::GrpcClient<Client>> for GrpcClient {
-    fn from(client: crate::GrpcClient<Client>) -> Self {
+impl From<InnerClient> for GrpcClient {
+    fn from(client: InnerClient) -> Self {
         GrpcClient { client }
     }
 }