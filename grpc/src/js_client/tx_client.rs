use celestia_proto::cosmos::tx::v1beta1::SignDoc;
use celestia_types::any::JsAny;
use celestia_types::consts::appconsts::JsAppVersion;
use celestia_types::state::auth::{JsAuthParams, JsBaseAccount};
use celestia_types::state::JsCoin;
use celestia_types::Blob;
use js_sys::{BigInt, Function, Promise, Uint8Array};
use k256::ecdsa::signature::Error as SignatureError;
use k256::ecdsa::Signature;
use lumina_utils::make_object;
use prost::Message;
use tonic_web_wasm_client::Client;
use wasm_bindgen::prelude::*;
use wasm_bindgen::JsCast;
use wasm_bindgen_futures::JsFuture;

use crate::grpc::TxPriority;
use crate::tx::{DocSigner, JsTxConfig, JsTxInfo};
use crate::{Result, TxClient};

/// Celestia grpc transaction client, for builder see [`GrpcClientBuilder`]
#[wasm_bindgen(js_name = "TxClient")]
pub struct JsTxClient {
    client: TxClient<Client, JsSigner>,
}

#[wasm_bindgen(js_class = "TxClient")]
impl JsTxClient {
<<<<<<< HEAD
    /// Last gas price fetched by the client
    #[wasm_bindgen(js_name = lastSeenGasPrice)]
    pub fn last_seen_gas_price(&self) -> f64 {
        self.client.last_seen_gas_price()
=======
    /// Create a new transaction client with the specified account.
    ///
    /// Url must point to a [grpc-web proxy](https://github.com/grpc/grpc/blob/master/doc/PROTOCOL-WEB.md).
    ///
    /// # Example with noble/curves
    /// ```js
    /// import { secp256k1 } from "@noble/curves/secp256k1";
    ///
    /// const privKey = "fdc8ac75dfa1c142dbcba77938a14dd03078052ce0b49a529dcf72a9885a3abb";
    /// const pubKey = secp256k1.getPublicKey(privKey);
    ///
    /// const signer = (signDoc) => {
    ///   const bytes = protoEncodeSignDoc(signDoc);
    ///   const sig = secp256k1.sign(bytes, privKey, { prehash: true });
    ///   return sig.toCompactRawBytes();
    /// };
    ///
    /// const txClient = await new TxClient("http://127.0.0.1:18080", pubKey, signer);
    /// ```
    ///
    /// # Example with leap wallet
    /// ```js
    /// await window.leap.enable("mocha-4")
    /// const keys = await window.leap.getKey("mocha-4")
    ///
    /// const signer = (signDoc) => {
    ///   return window.leap.signDirect("mocha-4", keys.bech32Address, signDoc, { preferNoSetFee: true })
    ///     .then(sig => Uint8Array.from(atob(sig.signature.signature), c => c.charCodeAt(0)))
    /// }
    ///
    /// const tx_client = await new TxClient("http://127.0.0.1:18080", keys.pubKey, signer)
    /// ```
    #[wasm_bindgen(constructor)]
    pub async fn new(url: &str, pubkey: Uint8Array, signer_fn: JsSignerFn) -> Result<JsTxClient> {
        let signer = JsSigner { signer_fn };
        let pubkey = VerifyingKey::try_from(pubkey.to_vec().as_slice())?;
        let client = TxClient::with_grpcweb_url(url, pubkey, signer).await?;
        Ok(Self { client })
    }

    /// Query for the current minimum gas price
    #[wasm_bindgen(js_name = minGasPrice)]
    pub async fn min_gas_price(&self) -> Result<f64> {
        self.client.get_min_gas_price().await
    }

    /// estimate_gas_price takes a transaction priority and estimates the gas price based
    /// on the gas prices of the transactions in the last five blocks.
    ///
    /// If no transaction is found in the last five blocks, return the network
    /// min gas price.
    #[wasm_bindgen(js_name = getEstimateGasPrice)]
    pub async fn estimate_gas_price(&self, priority: TxPriority) -> Result<f64> {
        self.client.estimate_gas_price(priority).await
>>>>>>> c5bcf8d6
    }

    /// Chain id of the client
    #[wasm_bindgen(js_name = chainId, getter)]
    pub fn chain_id(&self) -> String {
        self.client.chain_id().to_string()
    }

    /// AppVersion of the client
    #[wasm_bindgen(js_name = appVersion, getter)]
    pub fn app_version(&self) -> JsAppVersion {
        self.client.app_version().into()
    }

    /// Submit blobs to the celestia network.
    ///
    /// When no `TxConfig` is provided, client will automatically calculate needed
    /// gas and update the `gasPrice`, if network agreed on a new minimal value.
    /// To enforce specific values use a `TxConfig`.
    ///
    /// # Example
    /// ```js
    /// const ns = Namespace.newV0(new Uint8Array([97, 98, 99]));
    /// const data = new Uint8Array([100, 97, 116, 97]);
    /// const blob = new Blob(ns, data, AppVersion.latest());
    ///
    /// const txInfo = await txClient.submitBlobs([blob]);
    /// await txClient.submitBlobs([blob], { gasLimit: 100000n, gasPrice: 0.02, memo: "foo" });
    /// ```
    ///
    /// # Note
    ///
    /// Provided blobs will be consumed by this method, meaning
    /// they will no longer be accessible. If this behavior is not desired,
    /// consider using `Blob.clone()`.
    ///
    /// ```js
    /// const blobs = [blob1, blob2, blob3];
    /// await txClient.submitBlobs(blobs.map(b => b.clone()));
    /// ```
    #[wasm_bindgen(js_name = submitBlobs)]
    pub async fn submit_blobs(
        &self,
        blobs: Vec<Blob>,
        tx_config: Option<JsTxConfig>,
    ) -> Result<JsTxInfo> {
        let tx_config = tx_config.map(Into::into).unwrap_or_default();
        let tx = self.client.submit_blobs(&blobs, tx_config).await?;
        Ok(tx.into())
    }

    /// Submit message to the celestia network.
    ///
    /// When no `TxConfig` is provided, client will automatically calculate needed
    /// gas and update the `gasPrice`, if network agreed on a new minimal value.
    /// To enforce specific values use a `TxConfig`.
    ///
    /// # Example
    /// ```js
    /// import { Registry } from "@cosmjs/proto-signing";
    ///
    /// const registry = new Registry();
    /// const sendMsg = {
    ///   typeUrl: "/cosmos.bank.v1beta1.MsgSend",
    ///   value: {
    ///     fromAddress: "celestia169s50psyj2f4la9a2235329xz7rk6c53zhw9mm",
    ///     toAddress: "celestia1t52q7uqgnjfzdh3wx5m5phvma3umrq8k6tq2p9",
    ///     amount: [{ denom: "utia", amount: "10000" }],
    ///   },
    /// };
    /// const sendMsgAny = registry.encodeAsAny(sendMsg);
    ///
    /// const txInfo = await txClient.submitMessage(sendMsgAny);
    /// ```
    #[wasm_bindgen(js_name = submitMessage)]
    pub async fn submit_message(
        &self,
        message: JsAny,
        tx_config: Option<JsTxConfig>,
    ) -> Result<JsTxInfo> {
        let tx_config = tx_config.map(Into::into).unwrap_or_default();
        let tx = self.client.submit_message(message, tx_config).await?;
        Ok(tx.into())
    }

    // cosmos.auth

    /// Get auth params
    #[wasm_bindgen(js_name = getAuthParams)]
    pub async fn get_auth_params(&self) -> Result<JsAuthParams> {
        self.client.get_auth_params().await.map(Into::into)
    }

    /// Get account
    #[wasm_bindgen(js_name = getAccount)]
    pub async fn get_account(&self, account: &str) -> Result<JsBaseAccount> {
        self.client
            .get_account(&account.parse()?)
            .await
            .map(Into::into)
    }

    /// Get accounts
    #[wasm_bindgen(js_name = getAccounts)]
    pub async fn get_accounts(&self) -> Result<Vec<JsBaseAccount>> {
        self.client
            .get_accounts()
            .await
            .map(|accs| accs.into_iter().map(Into::into).collect())
    }

    // cosmos.bank

    /// Get balance of coins with given denom
    #[wasm_bindgen(js_name = getBalance)]
    pub async fn get_balance(&self, address: &str, denom: &str) -> Result<JsCoin> {
        self.client
            .get_balance(&address.parse()?, denom)
            .await
            .map(Into::into)
    }

    /// Get balance of all coins
    #[wasm_bindgen(js_name = getAllBalances)]
    pub async fn get_all_balances(&self, address: &str) -> Result<Vec<JsCoin>> {
        self.client
            .get_all_balances(&address.parse()?)
            .await
            .map(|coins| coins.into_iter().map(Into::into).collect())
    }

    /// Get balance of all spendable coins
    #[wasm_bindgen(js_name = getSpendableBalances)]
    pub async fn get_spendable_balances(&self, address: &str) -> Result<Vec<JsCoin>> {
        self.client
            .get_spendable_balances(&address.parse()?)
            .await
            .map(|coins| coins.into_iter().map(Into::into).collect())
    }

    /// Get total supply
    #[wasm_bindgen(js_name = getTotalSupply)]
    pub async fn get_total_supply(&self) -> Result<Vec<JsCoin>> {
        self.client
            .get_total_supply()
            .await
            .map(|coins| coins.into_iter().map(Into::into).collect())
    }

    // TODO:
    //  - cosmos.base.node
    //  - cosmos.base.tendermint
    //  - cosmos.tx
    //  - celestia.blob
    //  - celestia.core.tx
}

/// A helper to encode the SignDoc with protobuf to get bytes to sign directly.
#[wasm_bindgen(js_name = protoEncodeSignDoc)]
pub fn proto_encode_sign_doc(sign_doc: JsSignDoc) -> Vec<u8> {
    SignDoc::from(sign_doc).encode_to_vec()
}

/// Signer that uses a javascript function for signing.
pub struct JsSigner {
    signer_fn: JsSignerFn,
}

impl DocSigner for JsSigner {
    async fn try_sign(&self, doc: SignDoc) -> Result<Signature, SignatureError> {
        let msg = JsSignDoc::from(doc);

        let mut res = self.signer_fn.call1(&JsValue::null(), &msg).map_err(|e| {
            let err = format!("Error calling signer fn: {e:?}");
            SignatureError::from_source(err)
        })?;

        // if signer_fn is async, await it
        if res.has_type::<Promise>() {
            let promise = res.unchecked_into::<Promise>();
            res = JsFuture::from(promise).await.map_err(|e| {
                let err = format!("Error awaiting signer promise: {e:?}");
                SignatureError::from_source(err)
            })?
        }

        let sig = res.dyn_into::<Uint8Array>().map_err(|orig| {
            let err = format!(
                "Signature must be Uint8Array, found: {}",
                orig.js_typeof().as_string().expect("typeof returns string")
            );
            SignatureError::from_source(err)
        })?;

        Signature::from_slice(&sig.to_vec()).map_err(SignatureError::from_source)
    }
}

#[wasm_bindgen(typescript_custom_section)]
const _: &str = "
/**
 * A payload to be signed
 */
export interface SignDoc {
  bodyBytes: Uint8Array;
  authInfoBytes: Uint8Array;
  chainId: string;
  accountNumber: bigint;
}

/**
 * A function that produces a signature of a payload
 */
export type SignerFn = ((arg: SignDoc) => Uint8Array) | ((arg: SignDoc) => Promise<Uint8Array>);
";

#[wasm_bindgen]
extern "C" {
    #[wasm_bindgen(extends = Function, typescript_type = "SignerFn")]
    pub type JsSignerFn;

    #[wasm_bindgen(typescript_type = "SignDoc")]
    pub type JsSignDoc;

    #[wasm_bindgen(method, getter, js_name = bodyBytes)]
    pub fn body_bytes(this: &JsSignDoc) -> Vec<u8>;

    #[wasm_bindgen(method, getter, js_name = authInfoBytes)]
    pub fn auth_info_bytes(this: &JsSignDoc) -> Vec<u8>;

    #[wasm_bindgen(method, getter, js_name = chainId)]
    pub fn chain_id(this: &JsSignDoc) -> String;

    #[wasm_bindgen(method, getter, js_name = accountNumber)]
    pub fn account_number(this: &JsSignDoc) -> u64;
}

impl From<JsSignDoc> for SignDoc {
    fn from(value: JsSignDoc) -> SignDoc {
        SignDoc {
            body_bytes: value.body_bytes(),
            auth_info_bytes: value.auth_info_bytes(),
            chain_id: value.chain_id(),
            account_number: value.account_number(),
        }
    }
}

impl From<SignDoc> for JsSignDoc {
    fn from(value: SignDoc) -> JsSignDoc {
        let obj = make_object!(
            "bodyBytes" => Uint8Array::from(value.body_bytes.as_ref()),
            "authInfoBytes" => Uint8Array::from(value.auth_info_bytes.as_ref()),
            "chainId" => value.chain_id.into(),
            "accountNumber" => BigInt::from(value.account_number)
        );

        obj.unchecked_into()
    }
}

impl From<JsSignerFn> for JsSigner {
    fn from(signer_fn: JsSignerFn) -> Self {
        JsSigner { signer_fn }
    }
}

impl From<crate::TxClient<Client, JsSigner>> for JsTxClient {
    fn from(client: crate::TxClient<Client, JsSigner>) -> Self {
        JsTxClient { client }
    }
}<|MERGE_RESOLUTION|>--- conflicted
+++ resolved
@@ -26,52 +26,6 @@
 
 #[wasm_bindgen(js_class = "TxClient")]
 impl JsTxClient {
-<<<<<<< HEAD
-    /// Last gas price fetched by the client
-    #[wasm_bindgen(js_name = lastSeenGasPrice)]
-    pub fn last_seen_gas_price(&self) -> f64 {
-        self.client.last_seen_gas_price()
-=======
-    /// Create a new transaction client with the specified account.
-    ///
-    /// Url must point to a [grpc-web proxy](https://github.com/grpc/grpc/blob/master/doc/PROTOCOL-WEB.md).
-    ///
-    /// # Example with noble/curves
-    /// ```js
-    /// import { secp256k1 } from "@noble/curves/secp256k1";
-    ///
-    /// const privKey = "fdc8ac75dfa1c142dbcba77938a14dd03078052ce0b49a529dcf72a9885a3abb";
-    /// const pubKey = secp256k1.getPublicKey(privKey);
-    ///
-    /// const signer = (signDoc) => {
-    ///   const bytes = protoEncodeSignDoc(signDoc);
-    ///   const sig = secp256k1.sign(bytes, privKey, { prehash: true });
-    ///   return sig.toCompactRawBytes();
-    /// };
-    ///
-    /// const txClient = await new TxClient("http://127.0.0.1:18080", pubKey, signer);
-    /// ```
-    ///
-    /// # Example with leap wallet
-    /// ```js
-    /// await window.leap.enable("mocha-4")
-    /// const keys = await window.leap.getKey("mocha-4")
-    ///
-    /// const signer = (signDoc) => {
-    ///   return window.leap.signDirect("mocha-4", keys.bech32Address, signDoc, { preferNoSetFee: true })
-    ///     .then(sig => Uint8Array.from(atob(sig.signature.signature), c => c.charCodeAt(0)))
-    /// }
-    ///
-    /// const tx_client = await new TxClient("http://127.0.0.1:18080", keys.pubKey, signer)
-    /// ```
-    #[wasm_bindgen(constructor)]
-    pub async fn new(url: &str, pubkey: Uint8Array, signer_fn: JsSignerFn) -> Result<JsTxClient> {
-        let signer = JsSigner { signer_fn };
-        let pubkey = VerifyingKey::try_from(pubkey.to_vec().as_slice())?;
-        let client = TxClient::with_grpcweb_url(url, pubkey, signer).await?;
-        Ok(Self { client })
-    }
-
     /// Query for the current minimum gas price
     #[wasm_bindgen(js_name = minGasPrice)]
     pub async fn min_gas_price(&self) -> Result<f64> {
@@ -86,7 +40,6 @@
     #[wasm_bindgen(js_name = getEstimateGasPrice)]
     pub async fn estimate_gas_price(&self, priority: TxPriority) -> Result<f64> {
         self.client.estimate_gas_price(priority).await
->>>>>>> c5bcf8d6
     }
 
     /// Chain id of the client
