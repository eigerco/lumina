use arc_swap::ArcSwap;
use std::error::Error as StdError;
use std::fmt;
<<<<<<< HEAD
use std::time::Duration;
=======
use std::sync::Arc;
>>>>>>> 3c1849f9

use bytes::Bytes;
use k256::ecdsa::{SigningKey, VerifyingKey};
use signature::Keypair;
use tonic::body::Body as TonicBody;
use tonic::codegen::Service;
use tonic::metadata::MetadataMap;
use zeroize::Zeroizing;

use crate::boxed::{BoxedTransport, TransportMetadata, boxed};
use crate::client::AccountState;
use crate::grpc::Context;
use crate::signer::BoxedDocSigner;
use crate::utils::CondSend;
use crate::{DocSigner, GrpcClient, GrpcClientBuilderError};

use imp::build_transport;

enum TransportEntry {
    EndpointUrl(String),
    BoxedTransport(BoxedTransport),
}

/// Builder for [`GrpcClient`]
///
/// Note that TLS configuration is governed using `tls-*-roots` feature flags.
#[derive(Default)]
pub struct GrpcClientBuilder {
<<<<<<< HEAD
    transport: TransportSetup,
    timeout: Option<Duration>,
=======
    transports: Vec<TransportEntry>,
>>>>>>> 3c1849f9
    signer_kind: Option<SignerKind>,
    ascii_metadata: Vec<(String, String)>,
    binary_metadata: Vec<(String, Vec<u8>)>,
    metadata_map: Option<MetadataMap>,
}

enum SignerKind {
    Signer((VerifyingKey, BoxedDocSigner)),
    PrivKeyBytes(Zeroizing<Vec<u8>>),
    PrivKeyHex(Zeroizing<String>),
}

impl GrpcClientBuilder {
    /// Create a new, empty builder.
    pub fn new() -> Self {
        GrpcClientBuilder::default()
    }

    /// Add multiple URL endpoints.
    ///
    /// When multiple endpoints are configured, the client will automatically
    /// fall back to the next endpoint if a network-related error occurs.
    pub fn urls(mut self, urls: impl IntoIterator<Item = impl AsRef<str>>) -> Self {
        for url in urls {
            self = self.url(url.as_ref());
        }
        self
    }

    /// Add a URL endpoint. Multiple calls add multiple fallback endpoints.
    ///
    /// When multiple endpoints are configured, the client will automatically
    /// fall back to the next endpoint if a network-related error occurs.
    pub fn url(mut self, url: impl Into<String>) -> Self {
        self.transports
            .push(TransportEntry::EndpointUrl(url.into()));
        self
    }

    /// Add a transport endpoint. Multiple calls add multiple fallback endpoints.
    ///
    /// When multiple endpoints are configured, the client will automatically
    /// fall back to the next endpoint if a network-related error occurs.
    pub fn transport<B, T>(mut self, transport: T) -> Self
    where
        B: http_body::Body<Data = Bytes> + Send + Unpin + 'static,
        <B as http_body::Body>::Error: StdError + Send + Sync,
        T: Service<http::Request<TonicBody>, Response = http::Response<B>>
            + Send
            + Sync
            + Clone
            + 'static,
        <T as Service<http::Request<TonicBody>>>::Error: StdError + Send + Sync + 'static,
        <T as Service<http::Request<TonicBody>>>::Future: CondSend + 'static,
    {
        self.transports.push(TransportEntry::BoxedTransport(boxed(
            transport,
            TransportMetadata::new(),
        )));
        self
    }

    /// Add signer and a public key
    pub fn pubkey_and_signer<S>(
        mut self,
        account_pubkey: VerifyingKey,
        signer: S,
    ) -> GrpcClientBuilder
    where
        S: DocSigner + 'static,
    {
        let signer = BoxedDocSigner::new(signer);
        self.signer_kind = Some(SignerKind::Signer((account_pubkey, signer)));
        self
    }

    /// Add signer and associated public key
    pub fn signer_keypair<S>(self, signer: S) -> GrpcClientBuilder
    where
        S: DocSigner + Keypair<VerifyingKey = VerifyingKey> + 'static,
    {
        let pubkey = signer.verifying_key();
        self.pubkey_and_signer(pubkey, signer)
    }

    /// Set signer from a raw private key.
    pub fn private_key(mut self, bytes: &[u8]) -> GrpcClientBuilder {
        self.signer_kind = Some(SignerKind::PrivKeyBytes(Zeroizing::new(bytes.to_vec())));
        self
    }

    /// Set signer from a hex formatted private key.
    pub fn private_key_hex(mut self, s: &str) -> GrpcClientBuilder {
        self.signer_kind = Some(SignerKind::PrivKeyHex(Zeroizing::new(s.to_string())));
        self
    }

    /// Appends ascii metadata to all requests made by the client.
    pub fn metadata(mut self, key: &str, value: &str) -> GrpcClientBuilder {
        self.ascii_metadata.push((key.into(), value.into()));
        self
    }

    /// Appends binary metadata to all requests made by the client.
    ///
    /// Keys for binary metadata must have `-bin` suffix.
    pub fn metadata_bin(mut self, key: &str, value: &[u8]) -> GrpcClientBuilder {
        self.binary_metadata.push((key.into(), value.into()));
        self
    }

    /// Sets the initial metadata map that will be attached to all the requests made by the client.
    pub fn metadata_map(mut self, metadata: MetadataMap) -> GrpcClientBuilder {
        self.metadata_map = Some(metadata);
        self
    }

    /// Sets the request timeout, overriding default one from the transport
    pub fn timeout(mut self, timeout: Duration) -> GrpcClientBuilder {
        self.timeout = Some(timeout);
        self
    }

    /// Build [`GrpcClient`]
    ///
    /// Returns error if no transports were configured.
    pub fn build(self) -> Result<GrpcClient, GrpcClientBuilderError> {
        if self.transports.is_empty() {
            return Err(GrpcClientBuilderError::TransportNotSet);
        }

        let transports: Vec<BoxedTransport> = self
            .transports
            .into_iter()
            .map(|entry| match entry {
                TransportEntry::EndpointUrl(url) => build_transport(url),
                TransportEntry::BoxedTransport(t) => Ok(t),
            })
            .collect::<Result<Vec<_>, _>>()?;

        let transports = Arc::new(ArcSwap::from_pointee(transports));

        let signer_config = self.signer_kind.map(TryInto::try_into).transpose()?;

        let mut context = Context {
            timeout: self.timeout,
            ..Default::default()
        };
        for (key, value) in self.ascii_metadata {
            context.append_metadata(&key, &value)?;
        }
        for (key, value) in self.binary_metadata {
            context.append_metadata_bin(&key, &value)?;
        }
        if let Some(metadata) = self.metadata_map {
            context.append_metadata_map(&metadata);
        }

        Ok(GrpcClient::new(transports, signer_config, context))
    }
}

impl TryFrom<SignerKind> for AccountState {
    type Error = GrpcClientBuilderError;

    fn try_from(value: SignerKind) -> Result<Self, Self::Error> {
        match value {
            SignerKind::Signer((pubkey, signer)) => Ok(AccountState::new(pubkey, signer)),
            SignerKind::PrivKeyBytes(bytes) => priv_key_signer(&bytes),
            SignerKind::PrivKeyHex(string) => {
                let bytes = Zeroizing::new(
                    hex::decode(string.trim())
                        .map_err(|_| GrpcClientBuilderError::InvalidPrivateKey)?,
                );
                priv_key_signer(&bytes)
            }
        }
    }
}

fn priv_key_signer(bytes: &[u8]) -> Result<AccountState, GrpcClientBuilderError> {
    let signing_key =
        SigningKey::from_slice(bytes).map_err(|_| GrpcClientBuilderError::InvalidPrivateKey)?;
    let pubkey = signing_key.verifying_key().to_owned();
    let signer = BoxedDocSigner::new(signing_key);
    Ok(AccountState::new(pubkey, signer))
}

impl fmt::Debug for SignerKind {
    fn fmt(&self, f: &mut fmt::Formatter<'_>) -> fmt::Result {
        let s = match self {
            SignerKind::Signer(..) => "SignerKind::Signer(..)",
            SignerKind::PrivKeyBytes(..) => "SignerKind::PrivKeyBytes(..)",
            SignerKind::PrivKeyHex(..) => "SignerKind::PrivKeyHex(..)",
        };
        f.write_str(s)
    }
}

impl fmt::Debug for GrpcClientBuilder {
    fn fmt(&self, f: &mut fmt::Formatter<'_>) -> fmt::Result {
        f.write_str("GrpcClientBuilder { .. }")
    }
}

#[cfg(not(target_arch = "wasm32"))]
#[cfg(any(feature = "tls-native-roots", feature = "tls-webpki-roots"))]
mod imp {
    use super::*;

    use tonic::transport::{ClientTlsConfig, Endpoint};

    pub(super) fn build_transport(url: String) -> Result<BoxedTransport, GrpcClientBuilderError> {
        let tls_config = ClientTlsConfig::new().with_enabled_roots();

        let channel = Endpoint::from_shared(url.clone())?
            .user_agent("celestia-grpc")?
            .tls_config(tls_config)?
            .connect_lazy();

        Ok(boxed(channel, TransportMetadata::with_url(url)))
    }
}

#[cfg(not(target_arch = "wasm32"))]
#[cfg(not(any(feature = "tls-native-roots", feature = "tls-webpki-roots")))]
mod imp {
    use super::*;

    use tonic::transport::Endpoint;

    pub(super) fn build_transport(url: String) -> Result<BoxedTransport, GrpcClientBuilderError> {
        if url
            .split_once(':')
            .is_some_and(|(scheme, _)| scheme == "https")
        {
            return Err(GrpcClientBuilderError::TlsNotSupported);
        }

        let channel = Endpoint::from_shared(url.clone())?
            .user_agent("celestia-grpc")?
            .connect_lazy();

        Ok(boxed(channel, TransportMetadata::with_url(url)))
    }
}

#[cfg(target_arch = "wasm32")]
mod imp {
    use super::*;
    pub(super) fn build_transport(url: String) -> Result<BoxedTransport, GrpcClientBuilderError> {
        let client = tonic_web_wasm_client::Client::new(url.clone());
        Ok(boxed(client, TransportMetadata::with_url(url)))
    }
}

#[cfg(test)]
mod tests {
    use super::*;
    use lumina_utils::test_utils::async_test;

    #[test]
    fn empty_builder_returns_transport_not_set() {
        let result = GrpcClientBuilder::new().build();

        assert!(matches!(
            result,
            Err(GrpcClientBuilderError::TransportNotSet)
        ));
    }

    #[async_test]
    async fn single_url_builds_successfully() {
        let result = GrpcClientBuilder::new()
            .url("http://localhost:9090")
            .build();

        assert!(result.is_ok());
    }

    #[async_test]
    async fn multiple_urls_build_successfully() {
        let result = GrpcClientBuilder::new()
            .url("http://localhost:9090")
            .url("http://localhost:9091")
            .url("http://localhost:9092")
            .build();

        assert!(result.is_ok());
    }
}<|MERGE_RESOLUTION|>--- conflicted
+++ resolved
@@ -1,11 +1,8 @@
 use arc_swap::ArcSwap;
 use std::error::Error as StdError;
 use std::fmt;
-<<<<<<< HEAD
+use std::sync::Arc;
 use std::time::Duration;
-=======
-use std::sync::Arc;
->>>>>>> 3c1849f9
 
 use bytes::Bytes;
 use k256::ecdsa::{SigningKey, VerifyingKey};
@@ -34,12 +31,8 @@
 /// Note that TLS configuration is governed using `tls-*-roots` feature flags.
 #[derive(Default)]
 pub struct GrpcClientBuilder {
-<<<<<<< HEAD
-    transport: TransportSetup,
+    transports: Vec<TransportEntry>,
     timeout: Option<Duration>,
-=======
-    transports: Vec<TransportEntry>,
->>>>>>> 3c1849f9
     signer_kind: Option<SignerKind>,
     ascii_metadata: Vec<(String, String)>,
     binary_metadata: Vec<(String, Vec<u8>)>,
