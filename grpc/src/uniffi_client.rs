//! Compatibility layer for exporting gRPC functionality via uniffi

use std::sync::Arc;

use k256::ecdsa::VerifyingKey;
use uniffi::Object;

mod grpc_client;
<<<<<<< HEAD
//mod tx_client;
=======
mod tx_client;

use crate::builder::GrpcClientBuilder as RustBuilder;
use tx_client::{UniffiSigner, UniffiSignerBox};

pub use grpc_client::GrpcClient;
pub use tx_client::TxClient;

/// Errors returned when building Grpc Client
#[derive(Debug, thiserror::Error, uniffi::Error)]
pub enum GrpcClientBuilderError {
    /// Error creating transport
    #[error("error creating transport: {msg}")]
    TransportCreationError {
        /// error message
        msg: String,
    },

    /// Invalid account public key
    #[error("invalid account public key")]
    InvalidAccountPublicKey {
        /// error message
        msg: String,
    },

    /// Missing account key and signer when creating [`TxClient`]
    #[error("missing required TxClient parameters")]
    MissingAccountKeyAndSigner,

    /// Error building client
    #[error("Error building client: {msg}")]
    ErrorBuildingClient {
        /// message
        msg: String,
    },

    /// Error connecting to endpoint
    #[error("Error connecting to the endpoint {msg}")]
    ErrorConnecting {
        /// message
        msg: String,
    },
}

/// Builder for creating either read [`GrpcClient`] or message sending capable [`TxClient`]
#[derive(Object)]
pub struct GrpcClientBuilder {
    url: String,
    signer: Option<Arc<dyn UniffiSigner>>,
    account_pubkey: Option<VerifyingKey>,
    native_roots: bool,
    webpki_roots: bool,
}

#[uniffi::export(async_runtime = "tokio")]
impl GrpcClientBuilder {
    /// Create a new builder for the provided url
    #[uniffi::constructor(name = "create")]
    pub fn new(url: String) -> Self {
        GrpcClientBuilder {
            url,
            signer: None,
            account_pubkey: None,
            native_roots: false,
            webpki_roots: false,
        }
    }

    /// Add public key and signer to the client being built
    #[uniffi::method(name = "withPubkeyAndSigner")]
    pub fn with_pubkey_and_signer(
        self: Arc<Self>,
        account_pubkey: Vec<u8>,
        signer: Arc<dyn UniffiSigner>,
    ) -> Result<Self, GrpcClientBuilderError> {
        let vk = VerifyingKey::from_sec1_bytes(&account_pubkey)
            .map_err(|e| GrpcClientBuilderError::InvalidAccountPublicKey { msg: e.to_string() })?;

        Ok(GrpcClientBuilder {
            url: self.url.clone(),
            signer: Some(signer),
            account_pubkey: Some(vk),
            native_roots: self.native_roots,
            webpki_roots: self.webpki_roots,
        })
    }

    // this function _must_ be async despite not awaiting, so that it executes in tokio runtime
    // context
    /// build gRPC read-only client. If you need to send messages, use [`build_tx_client`]
    ///
    /// [`build_tx_client`]: GrpcClientBuilder::build_tx_client
    #[uniffi::method(name = "buildClient")]
    pub async fn build_client(self: Arc<Self>) -> Result<GrpcClient, GrpcClientBuilderError> {
        let mut builder = RustBuilder::with_url(self.url.clone())?;

        #[cfg(feature = "tls-native-roots")]
        if self.native_roots {
            builder = builder.with_native_roots().map_err(|e| {
                GrpcClientBuilderError::ErrorBuildingClient {
                    msg: format!("Could not get native roots: {e}"),
                }
            })?;
        }
        #[cfg(feature = "tls-webpki-roots")]
        if self.webpki_roots {
            builder = builder.with_webpki_roots();
        }

        Ok(builder
            .connect()
            .map_err(|e| GrpcClientBuilderError::ErrorConnecting { msg: e.to_string() })?
            .build_client()
            .into())
    }

    // this function _must_ be async despite not awaiting, so that it executes in tokio runtime
    // context
    /// build gRPC client capable of submitting messages, requires setting `with_pubkey_and_signer`
    #[uniffi::method(name = "buildTxClient")]
    pub async fn build_tx_client(self: Arc<Self>) -> Result<TxClient, GrpcClientBuilderError> {
        let account_pubkey = self
            .account_pubkey
            .ok_or(GrpcClientBuilderError::MissingAccountKeyAndSigner)?;

        let signer = UniffiSignerBox(
            self.signer
                .as_ref()
                .ok_or(GrpcClientBuilderError::MissingAccountKeyAndSigner)?
                .clone(),
        );

        Ok(RustBuilder::with_url(self.url.clone())?
            .with_pubkey_and_signer(account_pubkey, signer)
            .connect()
            .map_err(|e| GrpcClientBuilderError::ErrorConnecting { msg: e.to_string() })?
            .build_tx_client()
            .await
            .map_err(|e| GrpcClientBuilderError::ErrorBuildingClient { msg: e.to_string() })?
            .into())
    }
}

#[cfg(feature = "tls-native-roots")]
#[uniffi::export]
impl GrpcClientBuilder {
    /// Enables the platform’s trusted certs.
    #[uniffi::method(name = "enableNativeRoots")]
    pub fn enable_native_roots(self: Arc<Self>) -> Self {
        GrpcClientBuilder {
            url: self.url.clone(),
            signer: self.signer.clone(),
            account_pubkey: self.account_pubkey,
            native_roots: true,
            webpki_roots: self.webpki_roots,
        }
    }
}

#[cfg(feature = "tls-webpki-roots")]
#[uniffi::export]
impl GrpcClientBuilder {
    /// Enables the webpki roots.
    #[uniffi::method(name = "enableWebpkiRoots")]
    pub fn enable_webpki_roots(self: Arc<Self>) -> Self {
        GrpcClientBuilder {
            url: self.url.clone(),
            signer: self.signer.clone(),
            account_pubkey: self.account_pubkey,
            native_roots: self.native_roots,
            webpki_roots: true,
        }
    }
}

impl From<tonic::transport::Error> for GrpcClientBuilderError {
    fn from(error: tonic::transport::Error) -> GrpcClientBuilderError {
        GrpcClientBuilderError::TransportCreationError {
            msg: format!("Error creating transport: {error}"),
        }
    }
}
>>>>>>> 12fe585d
<|MERGE_RESOLUTION|>--- conflicted
+++ resolved
@@ -6,49 +6,42 @@
 use uniffi::Object;
 
 mod grpc_client;
-<<<<<<< HEAD
-//mod tx_client;
-=======
-mod tx_client;
 
-use crate::builder::GrpcClientBuilder as RustBuilder;
-use tx_client::{UniffiSigner, UniffiSignerBox};
+use crate::builder::NativeTransportBits;
+use crate::signer::{UniffiSigner, UniffiSignerBox};
 
 pub use grpc_client::GrpcClient;
-pub use tx_client::TxClient;
+
+type RustBuilder = crate::builder::GrpcClientBuilder<NativeTransportBits>;
 
 /// Errors returned when building Grpc Client
 #[derive(Debug, thiserror::Error, uniffi::Error)]
 pub enum GrpcClientBuilderError {
     /// Error creating transport
     #[error("error creating transport: {msg}")]
-    TransportCreationError {
+    TonicTransportError {
         /// error message
         msg: String,
+    },
+
+    /// Error handling certificate root
+    #[error("webpki error: {msg}")]
+    Webpki {
+        /// error message
+        msg: String,
+    },
+
+    /// Could not import system certificates
+    #[error("Could not import platform certificates: {errors:?}")]
+    RustlsNativeCerts {
+        /// error messages
+        errors: Vec<String>,
     },
 
     /// Invalid account public key
     #[error("invalid account public key")]
     InvalidAccountPublicKey {
         /// error message
-        msg: String,
-    },
-
-    /// Missing account key and signer when creating [`TxClient`]
-    #[error("missing required TxClient parameters")]
-    MissingAccountKeyAndSigner,
-
-    /// Error building client
-    #[error("Error building client: {msg}")]
-    ErrorBuildingClient {
-        /// message
-        msg: String,
-    },
-
-    /// Error connecting to endpoint
-    #[error("Error connecting to the endpoint {msg}")]
-    ErrorConnecting {
-        /// message
         msg: String,
     },
 }
@@ -66,8 +59,8 @@
 #[uniffi::export(async_runtime = "tokio")]
 impl GrpcClientBuilder {
     /// Create a new builder for the provided url
-    #[uniffi::constructor(name = "create")]
-    pub fn new(url: String) -> Self {
+    #[uniffi::constructor(name = "withUrl")]
+    pub fn with_url(url: String) -> Self {
         GrpcClientBuilder {
             url,
             signer: None,
@@ -87,6 +80,7 @@
         let vk = VerifyingKey::from_sec1_bytes(&account_pubkey)
             .map_err(|e| GrpcClientBuilderError::InvalidAccountPublicKey { msg: e.to_string() })?;
 
+        //Ok(Self { inner: self.inner.with_pubkey_and_signer(vk, todo!()) //signer) })
         Ok(GrpcClientBuilder {
             url: self.url.clone(),
             signer: Some(signer),
@@ -98,66 +92,38 @@
 
     // this function _must_ be async despite not awaiting, so that it executes in tokio runtime
     // context
-    /// build gRPC read-only client. If you need to send messages, use [`build_tx_client`]
-    ///
-    /// [`build_tx_client`]: GrpcClientBuilder::build_tx_client
-    #[uniffi::method(name = "buildClient")]
-    pub async fn build_client(self: Arc<Self>) -> Result<GrpcClient, GrpcClientBuilderError> {
-        let mut builder = RustBuilder::with_url(self.url.clone())?;
+    /// Build the gRPC client.
+    #[uniffi::method(name = "build")]
+    pub async fn build(self: Arc<Self>) -> Result<GrpcClient, GrpcClientBuilderError> {
+        let mut builder = RustBuilder::with_url(self.url.clone());
 
         #[cfg(feature = "tls-native-roots")]
         if self.native_roots {
-            builder = builder.with_native_roots().map_err(|e| {
-                GrpcClientBuilderError::ErrorBuildingClient {
-                    msg: format!("Could not get native roots: {e}"),
-                }
-            })?;
+            builder = builder.with_native_roots();
         }
+
         #[cfg(feature = "tls-webpki-roots")]
         if self.webpki_roots {
             builder = builder.with_webpki_roots();
         }
 
-        Ok(builder
-            .connect()
-            .map_err(|e| GrpcClientBuilderError::ErrorConnecting { msg: e.to_string() })?
-            .build_client()
-            .into())
-    }
+        if let Some(signer) = self.signer.clone() {
+            let signer = UniffiSignerBox(signer.clone());
+            let vk = self.account_pubkey.expect("public key present");
 
-    // this function _must_ be async despite not awaiting, so that it executes in tokio runtime
-    // context
-    /// build gRPC client capable of submitting messages, requires setting `with_pubkey_and_signer`
-    #[uniffi::method(name = "buildTxClient")]
-    pub async fn build_tx_client(self: Arc<Self>) -> Result<TxClient, GrpcClientBuilderError> {
-        let account_pubkey = self
-            .account_pubkey
-            .ok_or(GrpcClientBuilderError::MissingAccountKeyAndSigner)?;
+            builder = builder.with_pubkey_and_signer(vk, signer);
+        }
 
-        let signer = UniffiSignerBox(
-            self.signer
-                .as_ref()
-                .ok_or(GrpcClientBuilderError::MissingAccountKeyAndSigner)?
-                .clone(),
-        );
-
-        Ok(RustBuilder::with_url(self.url.clone())?
-            .with_pubkey_and_signer(account_pubkey, signer)
-            .connect()
-            .map_err(|e| GrpcClientBuilderError::ErrorConnecting { msg: e.to_string() })?
-            .build_tx_client()
-            .await
-            .map_err(|e| GrpcClientBuilderError::ErrorBuildingClient { msg: e.to_string() })?
-            .into())
+        Ok(builder.build()?.into())
     }
 }
 
 #[cfg(feature = "tls-native-roots")]
 #[uniffi::export]
 impl GrpcClientBuilder {
-    /// Enables the platform’s trusted certs.
-    #[uniffi::method(name = "enableNativeRoots")]
-    pub fn enable_native_roots(self: Arc<Self>) -> Self {
+    /// Enable the platform trusted certs.
+    #[uniffi::method(name = "withNativeRoots")]
+    pub fn with_native_roots(self: Arc<Self>) -> Self {
         GrpcClientBuilder {
             url: self.url.clone(),
             signer: self.signer.clone(),
@@ -171,9 +137,9 @@
 #[cfg(feature = "tls-webpki-roots")]
 #[uniffi::export]
 impl GrpcClientBuilder {
-    /// Enables the webpki roots.
-    #[uniffi::method(name = "enableWebpkiRoots")]
-    pub fn enable_webpki_roots(self: Arc<Self>) -> Self {
+    /// Enable webpki roots.
+    #[uniffi::method(name = "withWebpkiRoots")]
+    pub fn with_webpki_roots(self: Arc<Self>) -> Self {
         GrpcClientBuilder {
             url: self.url.clone(),
             signer: self.signer.clone(),
@@ -184,11 +150,24 @@
     }
 }
 
-impl From<tonic::transport::Error> for GrpcClientBuilderError {
-    fn from(error: tonic::transport::Error) -> GrpcClientBuilderError {
-        GrpcClientBuilderError::TransportCreationError {
-            msg: format!("Error creating transport: {error}"),
+impl From<crate::builder::GrpcClientBuilderError> for GrpcClientBuilderError {
+    fn from(error: crate::builder::GrpcClientBuilderError) -> Self {
+        match error {
+            crate::builder::GrpcClientBuilderError::Webpki(error) => {
+                GrpcClientBuilderError::Webpki {
+                    msg: error.to_string(),
+                }
+            }
+            crate::builder::GrpcClientBuilderError::RustlsNativeCerts { errors } => {
+                GrpcClientBuilderError::RustlsNativeCerts {
+                    errors: errors.into_iter().map(|e| e.to_string()).collect(),
+                }
+            }
+            crate::builder::GrpcClientBuilderError::TonicTransportError(error) => {
+                GrpcClientBuilderError::TonicTransportError {
+                    msg: error.to_string(),
+                }
+            }
         }
     }
-}
->>>>>>> 12fe585d
+}