--- conflicted
+++ resolved
@@ -1,461 +1,12 @@
+use serde::{Deserialize, Serialize};
+
 use celestia_types::hash::Hash;
-<<<<<<< HEAD
 use celestia_types::Height;
-=======
-use celestia_types::state::auth::Account;
-use celestia_types::state::auth::BaseAccount;
-use celestia_types::state::{
-    AccAddress, Address, AuthInfo, ErrorCode, Fee, ModeInfo, RawTx, RawTxBody, SignerInfo, Sum,
-};
-use celestia_types::{AppVersion, Height};
-use http_body::Body;
-use k256::ecdsa::signature::{Error as SignatureError, Signer};
-use k256::ecdsa::{Signature, VerifyingKey};
-use lumina_utils::time::Interval;
-use prost::{Message, Name};
-use serde::{Deserialize, Serialize};
-#[cfg(not(target_arch = "wasm32"))]
-use signature::Keypair;
-use tendermint::chain::Id;
-use tendermint::PublicKey;
-use tendermint_proto::google::protobuf::Any;
-use tendermint_proto::Protobuf;
-use tokio::sync::{Mutex, MutexGuard};
-use tonic::body::BoxBody;
-use tonic::client::GrpcService;
->>>>>>> 28b710a4
 
 use crate::grpc::TxPriority;
 
 pub use celestia_proto::cosmos::tx::v1beta1::SignDoc;
 
-<<<<<<< HEAD
-=======
-#[cfg(feature = "uniffi")]
-uniffi::use_remote_type!(celestia_types::Hash);
-
-// source https://github.com/celestiaorg/celestia-core/blob/v1.43.0-tm-v0.34.35/pkg/consts/consts.go#L19
-const BLOB_TX_TYPE_ID: &str = "BLOB";
-
-/// A client for submitting messages and transactions to celestia.
-///
-/// Client handles management of the accounts sequence (nonce), thus
-/// it should be the only party submitting transactions signed with
-/// given account. Using e.g. two distinct clients with the same account
-/// will make them invalidate each others nonces.
-pub struct TxClient<T, S> {
-    client: GrpcClient<T>,
-
-    // NOTE: in future we might want a map of accounts
-    // and something like .add_account()
-    account: Mutex<Account>,
-    pubkey: VerifyingKey,
-    signer: S,
-
-    app_version: AppVersion,
-    chain_id: Id,
-}
-
-impl<T, S> TxClient<T, S>
-where
-    T: GrpcService<BoxBody> + Clone,
-    T::Error: Into<StdError>,
-    T::ResponseBody: Body<Data = Bytes> + Send + 'static,
-    <T::ResponseBody as Body>::Error: Into<StdError> + Send,
-    S: DocSigner,
-{
-    /// Create a new transaction client with the specified account.
-    pub async fn new(transport: T, account_pubkey: VerifyingKey, signer: S) -> Result<Self> {
-        let client = GrpcClient::new(transport);
-        let account_address = AccAddress::from(account_pubkey);
-        let account = client.get_account(&account_address).await?;
-        if let Some(pubkey) = account.pub_key {
-            if pubkey != PublicKey::Secp256k1(account_pubkey) {
-                return Err(Error::PublicKeyMismatch);
-            }
-        };
-        let account = Mutex::new(account);
-
-        let block = client.get_latest_block().await?;
-        let app_version = block.header.version.app;
-        let app_version = AppVersion::from_u64(app_version)
-            .ok_or(celestia_types::Error::UnsupportedAppVersion(app_version))?;
-        let chain_id = block.header.chain_id;
-
-        Ok(Self {
-            client,
-            signer,
-            account,
-            pubkey: account_pubkey,
-            app_version,
-            chain_id,
-        })
-    }
-
-    /// Submit given message to celestia network.
-    ///
-    /// # Example
-    /// ```no_run,ignore-wasm32
-    /// # async fn docs() {
-    /// use celestia_grpc::{TxClient, TxConfig};
-    /// use celestia_proto::cosmos::bank::v1beta1::MsgSend;
-    /// use celestia_types::state::{Address, Coin};
-    /// use tendermint::crypto::default::ecdsa_secp256k1::SigningKey;
-    ///
-    /// let signing_key = SigningKey::random(&mut rand_core::OsRng);
-    /// let address = Address::from_account_veryfing_key(*signing_key.verifying_key());
-    /// let grpc_url = "public-celestia-mocha4-consensus.numia.xyz:9090";
-    ///
-    /// let tx_client = TxClient::with_url_and_keypair(grpc_url, signing_key)
-    ///     .await
-    ///     .unwrap();
-    ///
-    /// let msg = MsgSend {
-    ///     from_address: address.to_string(),
-    ///     to_address: "celestia169s50psyj2f4la9a2235329xz7rk6c53zhw9mm".to_string(),
-    ///     amount: vec![Coin::utia(12345).into()],
-    /// };
-    ///
-    /// tx_client
-    ///     .submit_message(msg.clone(), TxConfig::default())
-    ///     .await
-    ///     .unwrap();
-    /// # }
-    /// ```
-    pub async fn submit_message<M>(&self, message: M, cfg: TxConfig) -> Result<TxInfo>
-    where
-        M: IntoProtobufAny,
-    {
-        let tx_body = RawTxBody {
-            messages: vec![message.into_any()],
-            memo: cfg.memo.clone().unwrap_or_default(),
-            ..RawTxBody::default()
-        };
-
-        let (tx_hash, sequence) = self.sign_and_broadcast_tx(tx_body, cfg).await?;
-
-        self.confirm_tx(tx_hash, sequence).await
-    }
-
-    /// Submit given blobs to celestia network.
-    ///
-    /// # Example
-    /// ```no_run,ignore-wasm32
-    /// # async fn docs() {
-    /// use celestia_grpc::{TxClient, TxConfig};
-    /// use celestia_types::state::{Address, Coin};
-    /// use celestia_types::{AppVersion, Blob};
-    /// use celestia_types::nmt::Namespace;
-    /// use tendermint::crypto::default::ecdsa_secp256k1::SigningKey;
-    ///
-    /// let signing_key = SigningKey::random(&mut rand_core::OsRng);
-    /// let address = Address::from_account_veryfing_key(*signing_key.verifying_key());
-    /// let grpc_url = "public-celestia-mocha4-consensus.numia.xyz:9090";
-    ///
-    /// let tx_client = TxClient::with_url_and_keypair(grpc_url, signing_key)
-    ///     .await
-    ///     .unwrap();
-    ///
-    /// let ns = Namespace::new_v0(b"abcd").unwrap();
-    /// let blob = Blob::new(ns, "some data".into(), AppVersion::V3).unwrap();
-    ///
-    /// tx_client
-    ///     .submit_blobs(&[blob], TxConfig::default())
-    ///     .await
-    ///     .unwrap();
-    /// # }
-    /// ```
-    pub async fn submit_blobs(&self, blobs: &[Blob], cfg: TxConfig) -> Result<TxInfo> {
-        if blobs.is_empty() {
-            return Err(Error::TxEmptyBlobList);
-        }
-        for blob in blobs {
-            blob.validate(self.app_version)?;
-        }
-
-        let (tx_hash, sequence) = self.sign_and_broadcast_blobs(blobs.to_vec(), cfg).await?;
-
-        self.confirm_tx(tx_hash, sequence).await
-    }
-
-    /// Get client's chain id
-    pub fn chain_id(&self) -> &Id {
-        &self.chain_id
-    }
-
-    /// Get client's app version
-    pub fn app_version(&self) -> AppVersion {
-        self.app_version
-    }
-
-    /// compute gas limit and gas price according to provided TxConfig for serialised
-    /// transaction, potentially calling gas estimation service
-    async fn calculate_transaction_gas_params(
-        &self,
-        tx_body: &RawTxBody,
-        cfg: &TxConfig,
-        account: &BaseAccount,
-    ) -> Result<(u64, f64)> {
-        Ok(match (cfg.gas_limit, cfg.gas_price) {
-            (Some(gas_limit), Some(gas_price)) => (gas_limit, gas_price),
-            (Some(gas_limit), None) => {
-                let gas_price = self.client.estimate_gas_price(cfg.priority).await?;
-                (gas_limit, gas_price)
-            }
-            (None, maybe_gas_price) => {
-                let tx = sign_tx(
-                    tx_body.clone(),
-                    self.chain_id.clone(),
-                    account,
-                    &self.pubkey,
-                    &self.signer,
-                    0,
-                    1,
-                )
-                .await?;
-                let GasEstimate { price, usage } = self
-                    .client
-                    .estimate_gas_price_and_usage(cfg.priority, tx.encode_to_vec())
-                    .await?;
-                (usage, maybe_gas_price.unwrap_or(price))
-            }
-        })
-    }
-
-    async fn sign_and_broadcast_tx(&self, tx: RawTxBody, cfg: TxConfig) -> Result<(Hash, u64)> {
-        let account = self.account.lock().await;
-
-        let (gas_limit, gas_price) = self
-            .calculate_transaction_gas_params(&tx, &cfg, &account)
-            .await?;
-
-        let fee = (gas_limit as f64 * gas_price).ceil();
-        let tx = sign_tx(
-            tx,
-            self.chain_id.clone(),
-            &account,
-            &self.pubkey,
-            &self.signer,
-            gas_limit,
-            fee as u64,
-        )
-        .await?;
-
-        self.broadcast_tx_with_account(tx.encode_to_vec(), cfg, account)
-            .await
-    }
-
-    async fn sign_and_broadcast_blobs(
-        &self,
-        blobs: Vec<Blob>,
-        cfg: TxConfig,
-    ) -> Result<(Hash, u64)> {
-        // lock the account; tx signing and broadcast must be atomic
-        // because node requires all transactions to be sequenced by account.sequence
-        let account = self.account.lock().await;
-
-        let pfb = MsgPayForBlobs::new(&blobs, account.address.clone())?;
-        let pfb = RawTxBody {
-            messages: vec![RawMsgPayForBlobs::from(pfb).into_any()],
-            memo: cfg.memo.clone().unwrap_or_default(),
-            ..RawTxBody::default()
-        };
-
-        let (gas_limit, gas_price) = self
-            .calculate_transaction_gas_params(&pfb, &cfg, &account)
-            .await?;
-
-        let fee = (gas_limit as f64 * gas_price).ceil() as u64;
-        let tx = sign_tx(
-            pfb,
-            self.chain_id.clone(),
-            &account,
-            &self.pubkey,
-            &self.signer,
-            gas_limit,
-            fee,
-        )
-        .await?;
-
-        let blobs = blobs.into_iter().map(Into::into).collect();
-        let blob_tx = RawBlobTx {
-            tx: tx.encode_to_vec(),
-            blobs,
-            type_id: BLOB_TX_TYPE_ID.to_string(),
-        };
-
-        self.broadcast_tx_with_account(blob_tx.encode_to_vec(), cfg, account)
-            .await
-    }
-
-    async fn broadcast_tx_with_account(
-        &self,
-        tx: Vec<u8>,
-        cfg: TxConfig,
-        mut account: MutexGuard<'_, Account>,
-    ) -> Result<(Hash, u64)> {
-        let resp = self.client.broadcast_tx(tx, BroadcastMode::Sync).await?;
-
-        if resp.code != ErrorCode::Success {
-            // if transaction failed due to insufficient fee, include info
-            // whether gas price was estimated or explicitely set
-            let message = if resp.code == ErrorCode::InsufficientFee {
-                if cfg.gas_price.is_some() {
-                    format!("Gas price was set via config. {}", resp.raw_log)
-                } else {
-                    format!("Gas price was estimated. {}", resp.raw_log)
-                }
-            } else {
-                resp.raw_log
-            };
-
-            return Err(Error::TxBroadcastFailed(resp.txhash, resp.code, message));
-        }
-
-        let tx_sequence = account.sequence;
-        account.sequence += 1;
-
-        Ok((resp.txhash, tx_sequence))
-    }
-
-    async fn confirm_tx(&self, hash: Hash, sequence: u64) -> Result<TxInfo> {
-        let mut interval = Interval::new(Duration::from_millis(500)).await;
-
-        loop {
-            let tx_status = self.client.tx_status(hash).await?;
-            match tx_status.status {
-                TxStatus::Pending => interval.tick().await,
-                TxStatus::Committed => {
-                    if tx_status.execution_code == ErrorCode::Success {
-                        return Ok(TxInfo {
-                            hash,
-                            height: tx_status.height,
-                        });
-                    } else {
-                        return Err(Error::TxExecutionFailed(
-                            hash,
-                            tx_status.execution_code,
-                            tx_status.error,
-                        ));
-                    }
-                }
-                // node will treat this transaction like if it never happened, so
-                // we need to revert the account's sequence to the one of evicted tx.
-                // all transactions that were already submitted after this one will fail
-                // due to incorrect sequence number.
-                TxStatus::Evicted => {
-                    let mut acc = self.account.lock().await;
-                    acc.sequence = sequence;
-                    return Err(Error::TxEvicted(hash));
-                }
-                // this case should never happen for node that accepted a broadcast
-                // however we handle it the same as evicted for extra safety
-                TxStatus::Unknown => {
-                    let mut acc = self.account.lock().await;
-                    acc.sequence = sequence;
-                    return Err(Error::TxNotFound(hash));
-                }
-            }
-        }
-    }
-}
-
-#[cfg(not(target_arch = "wasm32"))]
-impl<S> TxClient<tonic::transport::Channel, S>
-where
-    S: DocSigner,
-{
-    /// Create a new client connected to the given `url` with default
-    /// settings of [`tonic::transport::Channel`].
-    pub async fn with_url(
-        url: impl Into<String>,
-        account_pubkey: VerifyingKey,
-        signer: S,
-    ) -> Result<Self> {
-        let transport = tonic::transport::Endpoint::from_shared(url.into())?.connect_lazy();
-        Self::new(transport, account_pubkey, signer).await
-    }
-}
-
-#[cfg(not(target_arch = "wasm32"))]
-impl<S> TxClient<tonic::transport::Channel, S>
-where
-    S: DocSigner + Keypair<VerifyingKey = VerifyingKey>,
-{
-    /// Create a new client connected to the given `url` with default
-    /// settings of [`tonic::transport::Channel`].
-    /// Convenience function for cases where passed signer allows getting
-    /// veryfing key and there's no need to pass it separately.
-    ///
-    /// # Example with a static key
-    /// ```rust,no_run
-    /// # async fn docs() {
-    /// # use celestia_types::state::Address;
-    /// # use k256::ecdsa::SigningKey;
-    /// # use celestia_grpc::TxClient;
-    /// # const GRPC_URL : &str = "http://localhost:19090";
-    /// const HEX_SIGNING_KEY: &str = "393fdb5def075819de55756b45c9e2c8531a8c78dd6eede483d3440e9457d839";
-    /// let signing_key = SigningKey::from_slice(&hex::decode(HEX_SIGNING_KEY).unwrap()).unwrap();
-    /// let client = TxClient::with_url_and_keypair(GRPC_URL, signing_key).await.unwrap();
-    /// # }
-    /// ```
-    pub async fn with_url_and_keypair(url: impl Into<String>, signer_keypair: S) -> Result<Self> {
-        let transport = tonic::transport::Endpoint::from_shared(url.into())?.connect_lazy();
-        Self::new(transport, signer_keypair.verifying_key(), signer_keypair).await
-    }
-}
-
-#[cfg(target_arch = "wasm32")]
-impl<S> TxClient<tonic_web_wasm_client::Client, S>
-where
-    S: DocSigner,
-{
-    /// Create a new client connected to the given `url` with default
-    /// settings of [`tonic_web_wasm_client::Client`].
-    pub async fn with_grpcweb_url(
-        url: impl Into<String>,
-        account_pubkey: VerifyingKey,
-        signer: S,
-    ) -> Result<Self> {
-        let transport = tonic_web_wasm_client::Client::new(url.into());
-        Self::new(transport, account_pubkey, signer).await
-    }
-}
-
-impl<T, S> Deref for TxClient<T, S> {
-    type Target = GrpcClient<T>;
-
-    fn deref(&self) -> &Self::Target {
-        &self.client
-    }
-}
-
-impl<T, S> fmt::Debug for TxClient<T, S> {
-    fn fmt(&self, f: &mut fmt::Formatter<'_>) -> fmt::Result {
-        f.write_str("TxClient { .. }")
-    }
-}
-
-/// Signer capable of producing ecdsa signature using secp256k1 curve.
-pub trait DocSigner: Sync {
-    /// Try to sign the provided sign doc.
-    fn try_sign(
-        &self,
-        doc: SignDoc,
-    ) -> impl Future<Output = Result<Signature, SignatureError>> + Send;
-}
-
-impl<T> DocSigner for T
-where
-    T: Signer<Signature> + Sync,
-{
-    async fn try_sign(&self, doc: SignDoc) -> Result<Signature, SignatureError> {
-        let bytes = doc.encode_to_vec();
-        self.try_sign(&bytes)
-    }
-}
-
->>>>>>> 28b710a4
 /// A result of correctly submitted transaction.
 #[derive(Debug, Clone, PartialEq, Eq, Serialize, Deserialize)]
 #[cfg_attr(feature = "uniffi", derive(uniffi::Record))]
