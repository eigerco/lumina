--- conflicted
+++ resolved
@@ -206,11 +206,7 @@
         fn from(value: TxInfo) -> JsTxInfo {
             let obj = make_object!(
                 "hash" => value.hash.to_string().into(),
-<<<<<<< HEAD
-                "height" => js_sys::BigInt::from(value.height)
-=======
-                "height" => BigInt::from(value.height.value())
->>>>>>> dbbb6ae9
+                "height" => BigInt::from(value.height)
             );
 
             obj.unchecked_into()
