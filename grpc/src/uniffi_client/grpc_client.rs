//! GRPC client wrapper for uniffi

use std::sync::Arc;

use prost::Message;
use tendermint_proto::google::protobuf::Any;
use tonic::transport::Channel;
use uniffi::{Object, Record};

use celestia_types::blob::BlobParams;
use celestia_types::block::Block;
use celestia_types::hash::uniffi_types::UniffiHash;
use celestia_types::state::auth::{Account, AuthParams};
<<<<<<< HEAD
use celestia_types::state::{AbciQueryResponse, AccAddress, Address, Coin, TxResponse};
use celestia_types::{AppVersion, Blob};
=======
use celestia_types::state::{AbciQueryResponse, Coin, TxResponse};
>>>>>>> e4e1dab1
use celestia_types::{ExtendedHeader, UniffiConversionError};

use crate::grpc::{
    BroadcastMode, GasEstimate, GasInfo, GetTxResponse, TxPriority, TxStatusResponse,
};
use crate::tx::TxInfo;
use crate::{IntoProtobufAny, SignDoc, TxConfig};

/// Alias for a `Result` with the error type [`GrpcClientError`]
pub type Result<T, E = GrpcClientError> = std::result::Result<T, E>;

/// Errors returned from [`GrpcClient`]
#[derive(Debug, thiserror::Error, uniffi::Error)]
pub enum GrpcClientError {
    /// Error from grpc client
    #[error("grpc error: {msg}")]
    GrpcError {
        /// error message
        msg: String,
    },

    /// Error during uniffi types conversion
    #[error("uniffi conversion error: {msg}")]
    UniffiConversionError {
        /// error message
        msg: String,
    },

    /// Invalid account public key
    #[error("invalid account public key")]
    InvalidAccountPublicKey {
        /// error message
        msg: String,
    },

    /// Invalid account id
    #[error("invalid account id: {msg}")]
    InvalidAccountId {
        ///error message
        msg: String,
    },

    /// Error occured during signing
    #[error("error while signing: {msg}")]
    SigningError {
        /// error message
        msg: String,
    },
}

type InnerClient = crate::GrpcClient<Channel>;

/// Celestia GRPC client
#[derive(Object)]
pub struct GrpcClient {
    client: InnerClient,
}

/// Any contains an arbitrary serialized protocol buffer message along with a URL that
/// describes the type of the serialized message.
#[derive(Record)]
pub struct AnyMsg {
    /// A URL/resource name that uniquely identifies the type of the serialized protocol
    /// buffer message. This string must contain at least one “/” character. The last
    /// segment of the URL’s path must represent the fully qualified name of the type
    /// (as in path/google.protobuf.Duration). The name should be in a canonical form
    /// (e.g., leading “.” is not accepted).
    pub r#type: String,
    /// Must be a valid serialized protocol buffer of the above specified type.
    pub value: Vec<u8>,
}

#[uniffi::export(async_runtime = "tokio")]
impl GrpcClient {
<<<<<<< HEAD
=======
    /// Create a new client connected with the given `url`
    #[uniffi::constructor(name = "create")]
    // this function _must_ be async despite not awaiting, so that it executes in tokio runtime
    // context
    pub async fn new(url: String) -> Result<Self> {
        Ok(GrpcClient {
            client: InnerClient::with_url(url).map_err(crate::Error::TransportError)?,
        })
    }

>>>>>>> e4e1dab1
    /// Get auth params
    pub async fn get_auth_params(&self) -> Result<AuthParams> {
        Ok(self.client.get_auth_params().await?)
    }

    /// Get account
    pub async fn get_account(&self, account: &str) -> Result<Account> {
        Ok(self.client.get_account(&account.parse()?).await?)
    }

    /// Get accounts
    pub async fn get_accounts(&self) -> Result<Vec<Account>> {
        Ok(self.client.get_accounts().await?)
    }

    /// Get balance of coins with bond denom for the given address, together with a proof,
    /// and verify the returned balance against the corresponding block's app hash.
    ///
    /// NOTE: the balance returned is the balance reported by the parent block of
    /// the provided header. This is due to the fact that for block N, the block's
    /// app hash. is the result of applying the previous block's transaction list.
    ///
    /// `header` argument is a json encoded [`ExtendedHeader`]
    ///
    /// [`ExtendedHeader`]: https://docs.rs/celestia-types/latest/celestia_types/struct.ExtendedHeader.html
    pub async fn get_verified_balance(&self, address: &str, header: &str) -> Result<Coin> {
        let header: ExtendedHeader = serde_json::from_str(header)
            .map_err(|e| GrpcClientError::UniffiConversionError { msg: e.to_string() })?;
        Ok(self
            .client
            .get_verified_balance(&address.parse()?, &header)
            .await?)
    }

    /// Get balance of coins with given denom
    pub async fn get_balance(&self, address: &str, denom: String) -> Result<Coin> {
        Ok(self.client.get_balance(&address.parse()?, denom).await?)
    }

    /// Get balance of all coins
    pub async fn get_all_balances(&self, address: &str) -> Result<Vec<Coin>> {
        Ok(self.client.get_all_balances(&address.parse()?).await?)
    }

    /// Get balance of all spendable coins
    pub async fn get_spendable_balances(&self, address: &str) -> Result<Vec<Coin>> {
        Ok(self
            .client
            .get_spendable_balances(&address.parse()?)
            .await?)
    }

    /// Get total supply
    pub async fn get_total_supply(&self) -> Result<Vec<Coin>> {
        Ok(self.client.get_total_supply().await?)
    }

    /// Get Minimum Gas price
    pub async fn get_min_gas_price(&self) -> Result<f64> {
        Ok(self.client.get_min_gas_price().await?)
    }

    /// Get latest block
    pub async fn get_latest_block(&self) -> Result<Block> {
        Ok(self.client.get_latest_block().await?)
    }

    /// Get block by height
    pub async fn get_block_by_height(&self, height: i64) -> Result<Block> {
        Ok(self.client.get_block_by_height(height).await?)
    }

    /// Issue a direct ABCI query to the application
    async fn abci_query(
        &self,
        data: &[u8],
        path: &str,
        height: u64,
        prove: bool,
    ) -> Result<AbciQueryResponse> {
        Ok(self.client.abci_query(data, path, height, prove).await?)
    }

    /// Broadcast prepared and serialised transaction
    async fn broadcast_tx(&self, tx_bytes: Vec<u8>, mode: BroadcastMode) -> Result<TxResponse> {
        Ok(self.client.broadcast_tx(tx_bytes, mode).await?)
    }

    /// Get Tx
    async fn get_tx(&self, hash: UniffiHash) -> Result<GetTxResponse> {
        Ok(self.client.get_tx(hash.try_into()?).await?)
    }

    /// Broadcast prepared and serialised transaction
    pub async fn simulate(&self, tx_bytes: Vec<u8>) -> Result<GasInfo> {
        Ok(self.client.simulate(tx_bytes).await?)
    }

    /// Get blob params
    pub async fn get_blob_params(&self) -> Result<BlobParams> {
        Ok(self.client.get_blob_params().await?)
    }

    /// Get status of the transaction
    pub async fn tx_status(&self, hash: UniffiHash) -> Result<TxStatusResponse> {
        Ok(self.client.tx_status(hash.try_into()?).await?)
    }

    /// estimate_gas_price takes a transaction priority and estimates the gas price based
    /// on the gas prices of the transactions in the last five blocks.
    ///
    /// If no transaction is found in the last five blocks, return the network
    /// min gas price.
    async fn estimate_gas_price(&self, priority: TxPriority) -> Result<f64> {
        Ok(self.client.estimate_gas_price(priority).await?)
    }

    /// estimate_gas_price_and_usage takes a transaction priority and a transaction bytes
    /// and estimates the gas price and the gas used for that transaction.
    ///
    /// The gas price estimation is based on the gas prices of the transactions in the last five blocks.
    /// If no transaction is found in the last five blocks, return the network
    /// min gas price.
    ///
    /// The gas used is estimated using the state machine simulation.
    pub async fn estimate_gas_price_and_usage(
        &self,
        priority: TxPriority,
        tx_bytes: Vec<u8>,
    ) -> Result<GasEstimate> {
        Ok(self
            .client
            .estimate_gas_price_and_usage(priority, tx_bytes)
            .await?)
    }

    /// AppVersion of the client
    pub async fn app_version(&self) -> Result<AppVersion> {
        Ok(self.client.app_version().await?)
    }

    /// Submit blobs to the celestia network.
    ///
    /// When no `TxConfig` is provided, client will automatically calculate needed
    /// gas and update the `gasPrice`, if network agreed on a new minimal value.
    /// To enforce specific values use a `TxConfig`.
    pub async fn submit_blobs(
        &self,
        blobs: Vec<Arc<Blob>>,
        config: Option<TxConfig>,
    ) -> Result<TxInfo> {
        let blobs = Vec::from_iter(blobs.into_iter().map(Arc::<Blob>::unwrap_or_clone));
        let config = config.unwrap_or_default();
        Ok(self.client.submit_blobs(&blobs, config).await?)
    }

    /// Submit message to the celestia network.
    ///
    /// When no `TxConfig` is provided, client will automatically calculate needed
    /// gas and update the `gasPrice`, if network agreed on a new minimal value.
    /// To enforce specific values use a `TxConfig`.
    pub async fn submit_message(
        &self,
        message: AnyMsg,
        config: Option<TxConfig>,
    ) -> Result<TxInfo> {
        let config = config.unwrap_or_default();
        Ok(self.client.submit_message(message, config).await?)
    }
}

impl IntoProtobufAny for AnyMsg {
    fn into_any(self) -> Any {
        Any {
            type_url: self.r#type,
            value: self.value,
        }
    }
}

impl From<InnerClient> for GrpcClient {
    fn from(client: InnerClient) -> GrpcClient {
        GrpcClient { client }
    }
}

impl From<crate::Error> for GrpcClientError {
    fn from(value: crate::Error) -> Self {
        GrpcClientError::GrpcError {
            msg: value.to_string(),
        }
    }
}

impl From<UniffiConversionError> for GrpcClientError {
    fn from(value: UniffiConversionError) -> Self {
        GrpcClientError::GrpcError {
            msg: value.to_string(),
        }
    }
}

<<<<<<< HEAD
#[uniffi::export]
pub fn proto_encode_sign_doc(sign_doc: SignDoc) -> Vec<u8> {
    sign_doc.encode_to_vec()
}

#[uniffi::export]
pub fn parse_bech32_address(bech32_address: String) -> Result<Address> {
    bech32_address
        .parse()
        .map_err(|e| GrpcClientError::InvalidAccountId {
            msg: format!("{e}"),
        })
=======
impl From<celestia_types::Error> for GrpcClientError {
    fn from(value: celestia_types::Error) -> Self {
        crate::Error::from(value).into()
    }
>>>>>>> e4e1dab1
}<|MERGE_RESOLUTION|>--- conflicted
+++ resolved
@@ -11,12 +11,8 @@
 use celestia_types::block::Block;
 use celestia_types::hash::uniffi_types::UniffiHash;
 use celestia_types::state::auth::{Account, AuthParams};
-<<<<<<< HEAD
-use celestia_types::state::{AbciQueryResponse, AccAddress, Address, Coin, TxResponse};
+use celestia_types::state::{AbciQueryResponse, Coin, TxResponse};
 use celestia_types::{AppVersion, Blob};
-=======
-use celestia_types::state::{AbciQueryResponse, Coin, TxResponse};
->>>>>>> e4e1dab1
 use celestia_types::{ExtendedHeader, UniffiConversionError};
 
 use crate::grpc::{
@@ -91,19 +87,6 @@
 
 #[uniffi::export(async_runtime = "tokio")]
 impl GrpcClient {
-<<<<<<< HEAD
-=======
-    /// Create a new client connected with the given `url`
-    #[uniffi::constructor(name = "create")]
-    // this function _must_ be async despite not awaiting, so that it executes in tokio runtime
-    // context
-    pub async fn new(url: String) -> Result<Self> {
-        Ok(GrpcClient {
-            client: InnerClient::with_url(url).map_err(crate::Error::TransportError)?,
-        })
-    }
-
->>>>>>> e4e1dab1
     /// Get auth params
     pub async fn get_auth_params(&self) -> Result<AuthParams> {
         Ok(self.client.get_auth_params().await?)
@@ -306,23 +289,13 @@
     }
 }
 
-<<<<<<< HEAD
 #[uniffi::export]
 pub fn proto_encode_sign_doc(sign_doc: SignDoc) -> Vec<u8> {
     sign_doc.encode_to_vec()
 }
 
-#[uniffi::export]
-pub fn parse_bech32_address(bech32_address: String) -> Result<Address> {
-    bech32_address
-        .parse()
-        .map_err(|e| GrpcClientError::InvalidAccountId {
-            msg: format!("{e}"),
-        })
-=======
 impl From<celestia_types::Error> for GrpcClientError {
     fn from(value: celestia_types::Error) -> Self {
         crate::Error::from(value).into()
     }
->>>>>>> e4e1dab1
 }