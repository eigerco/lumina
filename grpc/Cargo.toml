[package]
name = "celestia-grpc"
version = "0.1.0"
edition = "2021"
license = "Apache-2.0"
description = "A client for interacting with Celestia validator nodes gRPC"
authors = ["Eiger <hello@eiger.co>"]
homepage = "https://www.eiger.co"
repository = "https://github.com/eigerco/lumina"
readme = "README.md"
# crates.io is limited to 5 keywords and 5 categories
keywords = ["blockchain", "celestia", "lumina"]
# Must be one of <https://crates.io/category_slugs>
categories = [
  "api-bindings",
  "asynchronous",
  "encoding",
  "cryptography::cryptocurrencies",
]

[dependencies]
celestia-grpc-macros = { version = "0.1.0", path = "grpc-macros" }
celestia-proto = { workspace = true, features = ["tonic"] }
celestia-types.workspace = true
prost.workspace = true
tendermint-proto.workspace = true
tendermint.workspace = true

bytes = "1.8"
hex = "0.4.3"
http-body = "1"
k256 = "0.13.4"
serde = "1.0.215"
thiserror = "1.0.61"
tokio = { version = "1.38.0", features = ["sync"] }
tonic = { version = "0.12.3", default-features = false, features = [
  "codegen", "prost"
]}

[target.'cfg(not(target_arch = "wasm32"))'.dependencies]
tokio = { version = "1.38.0", features = ["time"] }
tonic = { version = "0.12.3", default-features = false, features = [ "transport" ] }

[target.'cfg(target_arch = "wasm32")'.dependencies]
futures = "0.3.30"
getrandom = { version = "0.2.15", features = ["js"] }
gloo-timers = { version = "0.3.0", features = ["futures"] }
send_wrapper = { version = "0.6.0", features = ["futures"] }
tonic-web-wasm-client = "0.6"

[dev-dependencies]
rand_core = "0.6.4"

[target.'cfg(not(target_arch = "wasm32"))'.dev-dependencies]
tokio = { version = "1.38.0", features = ["rt", "macros"] }
<<<<<<< HEAD

[target.'cfg(target_arch = "wasm32")'.dev-dependencies]
wasm-bindgen-futures = "0.4.43"
wasm-bindgen-test = "0.3.42"
=======
tonic = { version = "0.12.3", optional = true, default-features = false, features = [ "transport" ] }

[target.'cfg(target_arch = "wasm32")'.dependencies]
getrandom = { version = "0.2.15", features = ["js"] }
>>>>>>> b4936ac6
<|MERGE_RESOLUTION|>--- conflicted
+++ resolved
@@ -53,14 +53,7 @@
 
 [target.'cfg(not(target_arch = "wasm32"))'.dev-dependencies]
 tokio = { version = "1.38.0", features = ["rt", "macros"] }
-<<<<<<< HEAD
 
 [target.'cfg(target_arch = "wasm32")'.dev-dependencies]
 wasm-bindgen-futures = "0.4.43"
-wasm-bindgen-test = "0.3.42"
-=======
-tonic = { version = "0.12.3", optional = true, default-features = false, features = [ "transport" ] }
-
-[target.'cfg(target_arch = "wasm32")'.dependencies]
-getrandom = { version = "0.2.15", features = ["js"] }
->>>>>>> b4936ac6
+wasm-bindgen-test.workspace = true