--- conflicted
+++ resolved
@@ -52,13 +52,10 @@
 send_wrapper = { version = "0.6.0", features = ["futures"] }
 tonic-web-wasm-client = "0.6"
 
-<<<<<<< HEAD
 js-sys = { version = "0.3.70", optional = true }
 wasm-bindgen = { version = "0.2.93", optional = true }
 wasm-bindgen-futures = { version = "0.4.43", optional = true }
 
-=======
->>>>>>> 4c2187ca
 [dev-dependencies]
 rand_core = "0.6.4"
 
@@ -66,14 +63,9 @@
 tokio = { version = "1.38.0", features = ["rt", "macros"] }
 
 [target.'cfg(target_arch = "wasm32")'.dev-dependencies]
-<<<<<<< HEAD
-wasm-bindgen-test = "0.3.42"
 wasm-bindgen-futures = "0.4.43"
+wasm-bindgen-test.workspace = true
 
 [features]
 default = []
-wasm-bindgen = ["dep:js-sys", "dep:wasm-bindgen", "dep:wasm-bindgen-futures"]
-=======
-wasm-bindgen-futures = "0.4.43"
-wasm-bindgen-test.workspace = true
->>>>>>> 4c2187ca
+wasm-bindgen = ["dep:js-sys", "dep:wasm-bindgen", "dep:wasm-bindgen-futures"]