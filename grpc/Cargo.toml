[package]
name = "celestia-grpc"
version = "0.7.0"
edition = "2021"
license = "Apache-2.0"
description = "A client for interacting with Celestia validator nodes gRPC"
authors = ["Eiger <hello@eiger.co>"]
homepage = "https://www.eiger.co"
repository = "https://github.com/eigerco/lumina"
readme = "README.md"
rust-version = "1.85"
# crates.io is limited to 5 keywords and 5 categories
keywords = ["blockchain", "celestia", "lumina"]
# Must be one of <https://crates.io/category_slugs>
categories = [
  "api-bindings",
  "asynchronous",
  "encoding",
  "cryptography::cryptocurrencies",
]

[lib]
crate-type = ["cdylib", "lib"]

[dependencies]
celestia-grpc-macros.workspace = true
celestia-proto = { workspace = true, features = ["tonic"] }
celestia-types.workspace = true
lumina-utils = { workspace = true, features = ["time"] }

<<<<<<< HEAD
async-trait = { workspace = true, optional = true }
bytes.workspace = true
hex.workspace = true
http-body = "1"
ics23 = { version = "0.12", default-features = false, features = ["std"] }
k256.workspace = true
prost.workspace = true
serde.workspace = true
serde_json = { workspace = true, optional = true }
tendermint.workspace = true
tendermint-proto.workspace = true
thiserror.workspace = true
tokio = { workspace = true, features = ["sync"] }
tonic = { workspace = true, features = ["codegen", "prost"] }
uniffi = { workspace = true, optional = true, features = ["tokio"] }

[target.'cfg(not(target_arch = "wasm32"))'.dependencies]
tokio = { workspace = true, features = ["time"] }
tonic = { workspace = true, features = ["transport"] }
signature = "2"

[target.'cfg(target_arch = "wasm32")'.dependencies]
futures.workspace = true
getrandom_02.workspace = true
gloo-timers.workspace = true
js-sys = { workspace = true, optional = true }
send_wrapper.workspace = true
tonic-web-wasm-client.workspace = true
wasm-bindgen = { workspace = true, optional = true }
wasm-bindgen-futures = { workspace = true, optional = true }
=======
async-trait = { version = "0.1.88", optional = true }
bytes = "1.8"
dyn-clone = "1.0"
futures = "0.3.30"
hex = "0.4.3"
http = "1.3.1"
http-body = "1"
http-body-util = "0.1.3"
ics23 = { version = "0.12.0", default-features = false, features = ["std"] }
k256 = "0.13.4"
serde = "1.0.215"
serde_json = { version = "1.0.140", optional = true }
signature = "2.2.0"
thiserror = "1.0.61"
tokio = { version = "1.38.0", features = ["sync"] }
tonic = { workspace = true, features = [
  "codegen",
]}
tracing = "0.1.40"
uniffi = { version = "0.29.2", optional = true, features = ["tokio"] }
zeroize = "1.8.1"

[target.'cfg(not(target_arch = "wasm32"))'.dependencies]
tokio = { version = "1.38.0", features = ["time"] }
tonic = { workspace = true, features = [ "transport" ] }

[target.'cfg(target_arch = "wasm32")'.dependencies]
tonic-web-wasm-client.workspace = true
futures = "0.3.30"
getrandom = { version = "0.2.15", features = ["js"] }
gloo-timers = { version = "0.3.0", features = ["futures"] }
send_wrapper = { version = "0.6.0", features = ["futures"] }

js-sys = { version = "0.3.70", optional = true }
wasm-bindgen = { version = "0.2.93", optional = true }
wasm-bindgen-futures = { version = "0.4.43", optional = true }
>>>>>>> c94b01bc

[dev-dependencies]
celestia-rpc.workspace = true
futures.workspace = true
lumina-utils = { workspace = true, features = ["test-utils"] }
rand.workspace = true

[target.'cfg(not(target_arch = "wasm32"))'.dev-dependencies]
tokio = { workspace = true, features = ["rt", "macros"] }

[target.'cfg(target_arch = "wasm32")'.dev-dependencies]
celestia-rpc = { workspace = true, features = ["wasm-bindgen"] }
wasm-bindgen-futures.workspace = true
wasm-bindgen-test.workspace = true

[features]
default = ['tls-native-roots']
wasm-bindgen = ["celestia-types/wasm-bindgen", "dep:js-sys", "dep:wasm-bindgen", "dep:wasm-bindgen-futures"]
uniffi = ["dep:async-trait", "dep:uniffi", "dep:serde_json", "celestia-types/uniffi"]
tls-native-roots = ["lumina-utils/tonic-tls-native-roots-except-wasm32"]
tls-webpki-roots = ["lumina-utils/tonic-tls-webpki-roots-except-wasm32"]<|MERGE_RESOLUTION|>--- conflicted
+++ resolved
@@ -28,30 +28,34 @@
 celestia-types.workspace = true
 lumina-utils = { workspace = true, features = ["time"] }
 
-<<<<<<< HEAD
 async-trait = { workspace = true, optional = true }
 bytes.workspace = true
+dyn-clone = "1"
+futures.workspace = true
 hex.workspace = true
+http = "1.3"
 http-body = "1"
+http-body-util = "0.1"
 ics23 = { version = "0.12", default-features = false, features = ["std"] }
 k256.workspace = true
 prost.workspace = true
 serde.workspace = true
 serde_json = { workspace = true, optional = true }
+signature = "2"
 tendermint.workspace = true
 tendermint-proto.workspace = true
 thiserror.workspace = true
 tokio = { workspace = true, features = ["sync"] }
-tonic = { workspace = true, features = ["codegen", "prost"] }
+tonic = { workspace = true, features = ["codegen"] }
+tracing.workspace = true
 uniffi = { workspace = true, optional = true, features = ["tokio"] }
+zeroize = "1.8"
 
 [target.'cfg(not(target_arch = "wasm32"))'.dependencies]
 tokio = { workspace = true, features = ["time"] }
 tonic = { workspace = true, features = ["transport"] }
-signature = "2"
 
 [target.'cfg(target_arch = "wasm32")'.dependencies]
-futures.workspace = true
 getrandom_02.workspace = true
 gloo-timers.workspace = true
 js-sys = { workspace = true, optional = true }
@@ -59,44 +63,6 @@
 tonic-web-wasm-client.workspace = true
 wasm-bindgen = { workspace = true, optional = true }
 wasm-bindgen-futures = { workspace = true, optional = true }
-=======
-async-trait = { version = "0.1.88", optional = true }
-bytes = "1.8"
-dyn-clone = "1.0"
-futures = "0.3.30"
-hex = "0.4.3"
-http = "1.3.1"
-http-body = "1"
-http-body-util = "0.1.3"
-ics23 = { version = "0.12.0", default-features = false, features = ["std"] }
-k256 = "0.13.4"
-serde = "1.0.215"
-serde_json = { version = "1.0.140", optional = true }
-signature = "2.2.0"
-thiserror = "1.0.61"
-tokio = { version = "1.38.0", features = ["sync"] }
-tonic = { workspace = true, features = [
-  "codegen",
-]}
-tracing = "0.1.40"
-uniffi = { version = "0.29.2", optional = true, features = ["tokio"] }
-zeroize = "1.8.1"
-
-[target.'cfg(not(target_arch = "wasm32"))'.dependencies]
-tokio = { version = "1.38.0", features = ["time"] }
-tonic = { workspace = true, features = [ "transport" ] }
-
-[target.'cfg(target_arch = "wasm32")'.dependencies]
-tonic-web-wasm-client.workspace = true
-futures = "0.3.30"
-getrandom = { version = "0.2.15", features = ["js"] }
-gloo-timers = { version = "0.3.0", features = ["futures"] }
-send_wrapper = { version = "0.6.0", features = ["futures"] }
-
-js-sys = { version = "0.3.70", optional = true }
-wasm-bindgen = { version = "0.2.93", optional = true }
-wasm-bindgen-futures = { version = "0.4.43", optional = true }
->>>>>>> c94b01bc
 
 [dev-dependencies]
 celestia-rpc.workspace = true
