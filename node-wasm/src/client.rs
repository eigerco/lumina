//! A browser compatible wrappers for the [`lumina-node`].

use std::time::Duration;

use blockstore::EitherBlockstore;
use celestia_types::blob::BlobsAtHeight;
use js_sys::{Array, AsyncIterator};
use libp2p::Multiaddr;
use libp2p::identity::Keypair;
use serde::{Deserialize, Serialize};
use tracing::{debug, error};
use wasm_bindgen::prelude::*;
use web_sys::BroadcastChannel;

use celestia_types::nmt::Namespace;
use celestia_types::{Blob, ExtendedHeader, SharesAtHeight};
use lumina_node::blockstore::{InMemoryBlockstore, IndexedDbBlockstore};
use lumina_node::network;
use lumina_node::node::{DEFAULT_PRUNING_WINDOW_IN_MEMORY, NodeBuilder};
use lumina_node::store::{EitherStore, InMemoryStore, IndexedDbStore, SamplingMetadata};

use crate::commands::{
    NodeCommand, SingleHeaderQuery, SubscriptionCommand, WorkerCommand, WorkerError, WorkerResponse,
};
use crate::error::{Context, Result};
use crate::subscriptions::into_async_iterator;
use crate::utils::{
    Network, is_safari, js_value_from_display, request_storage_persistence, timeout,
};
use crate::worker::{WasmBlockstore, WasmStore};
<<<<<<< HEAD
use crate::worker_client::WorkerClient;
use crate::wrapper::libp2p::NetworkInfoSnapshot;
=======
pub use crate::wrapper::libp2p::{ConnectionCountersSnapshot, NetworkInfoSnapshot};
>>>>>>> 06fd83d7
use crate::wrapper::node::{PeerTrackerInfoSnapshot, SyncingInfoSnapshot};

/// Config for the lumina wasm node.
#[wasm_bindgen(inspectable, js_name = NodeConfig)]
#[derive(Debug, Clone, Serialize, Deserialize)]
pub struct WasmNodeConfig {
    /// A network to connect to.
    pub network: Network,

    /// A list of bootstrap peers to connect to.
    #[wasm_bindgen(getter_with_clone)]
    pub bootnodes: Vec<String>,

    /// Optionally start with a provided private key used as libp2p identity. Expects 32 bytes
    /// containing ed25519 secret key.
    #[wasm_bindgen(getter_with_clone)]
    pub identity_key: Option<Vec<u8>>,

    /// Whether to store data in persistent memory or not.
    ///
    /// **Default value:** true
    #[wasm_bindgen(js_name = usePersistentMemory)]
    pub use_persistent_memory: bool,

    /// Pruning window defines maximum age of a block for it to be retained in store.
    ///
    /// If pruning window is smaller than sampling window, then blocks will be pruned
    /// right after they are sampled. This is useful when you want to keep low
    /// memory footprint but still validate the blockchain.
    ///
    /// If this is not set, then default value will apply:
    ///
    /// * If `use_persistent_memory == true`, default value is 7 days plus 1 hour.
    /// * If `use_persistent_memory == false`, default value is 0 seconds.
    #[wasm_bindgen(js_name = customPruningWindowSecs)]
    pub custom_pruning_window_secs: Option<u32>,
}

/// `NodeClient` is responsible for steering [`NodeWorker`] by sending it commands and receiving
/// responses over the provided port.
///
/// [`NodeWorker`]: crate::worker::NodeWorker
#[wasm_bindgen]
pub struct NodeClient {
    worker: WorkerClient,
}

#[wasm_bindgen]
impl NodeClient {
    /// Create a new connection to a Lumina node running in [`NodeWorker`]. Provided `port` is
    /// expected to have `MessagePort`-like interface for sending and receiving messages.
    #[wasm_bindgen(constructor)]
    #[allow(deprecated)] // TODO: https://github.com/eigerco/lumina/issues/754
    pub async fn new(port: JsValue) -> Result<NodeClient> {
        // Safari doesn't have the `navigator.storage()` api
        if !is_safari()? {
            if let Err(e) = request_storage_persistence().await {
                error!("Error requesting storage persistence: {e}");
            }
        }

        let worker = WorkerClient::new(port)?;

        // keep pinging worker until it responds.
        loop {
            if timeout(100, worker.worker(WorkerCommand::InternalPing))
                .await
                .is_ok()
            {
                break;
            }
        }

        debug!("Connected to worker");

        Ok(Self { worker })
    }

    /// Establish a new connection to the existing worker over provided port
    #[wasm_bindgen(js_name = addConnectionToWorker)]
    pub async fn add_connection_to_worker(&self, port: JsValue) -> Result<()> {
        self.worker
            .worker(WorkerCommand::ConnectPort(Some(port.into())))
            .await?;
        Ok(())
    }

    /// Check whether Lumina is currently running
    #[wasm_bindgen(js_name = isRunning)]
    pub async fn is_running(&self) -> Result<bool> {
        let command = WorkerCommand::IsRunning;
        let response = self.worker.worker(command).await?;
        Ok(response
            .into_is_running()
            .map_err(|_| WorkerError::InvalidResponseType)?)
    }

    /// Start the node with the provided config, if it's not running
    pub async fn start(&self, config: &WasmNodeConfig) -> Result<()> {
        let command = WorkerCommand::StartNode(config.clone());
        let response = self.worker.worker(command).await?;
        debug_assert!(matches!(response, WorkerResponse::Ok));

        Ok(())
    }

    /// Stop the node.
    pub async fn stop(&self) -> Result<()> {
        let command = WorkerCommand::StopNode;
        let response = self.worker.worker(command).await?;
        debug_assert!(matches!(response, WorkerResponse::Ok));

        Ok(())
    }

    /// Get node's local peer ID.
    #[wasm_bindgen(js_name = localPeerId)]
    pub async fn local_peer_id(&self) -> Result<String> {
        let command = NodeCommand::GetLocalPeerId;
        let response = self.worker.node(command).await?;
        let peer_id = response
            .into_local_peer_id()
            .map_err(|_| WorkerError::InvalidResponseType)?;

        Ok(peer_id)
    }

    /// Get current [`PeerTracker`] info.
    #[wasm_bindgen(js_name = peerTrackerInfo)]
    pub async fn peer_tracker_info(&self) -> Result<PeerTrackerInfoSnapshot> {
        let command = NodeCommand::GetPeerTrackerInfo;
        let response = self.worker.node(command).await?;
        let peer_info = response
            .into_peer_tracker_info()
            .map_err(|_| WorkerError::InvalidResponseType)?;

        Ok(peer_info.into())
    }

    /// Wait until the node is connected to at least 1 peer.
    #[wasm_bindgen(js_name = waitConnected)]
    pub async fn wait_connected(&self) -> Result<()> {
        let command = NodeCommand::WaitConnected { trusted: false };
        let response = self.worker.node(command).await?;
        debug_assert!(matches!(response, WorkerResponse::Ok));

        Ok(())
    }

    /// Wait until the node is connected to at least 1 trusted peer.
    #[wasm_bindgen(js_name = waitConnectedTrusted)]
    pub async fn wait_connected_trusted(&self) -> Result<()> {
        let command = NodeCommand::WaitConnected { trusted: true };
        let response = self.worker.node(command).await?;
        debug_assert!(matches!(response, WorkerResponse::Ok));

        Ok(())
    }

    /// Get current network info.
    #[wasm_bindgen(js_name = networkInfo)]
    pub async fn network_info(&self) -> Result<NetworkInfoSnapshot> {
        let command = NodeCommand::GetNetworkInfo;
        let response = self.worker.node(command).await?;

        Ok(response
            .into_network_info()
            .map_err(|_| WorkerError::InvalidResponseType)?)
    }

    /// Get all the multiaddresses on which the node listens.
    pub async fn listeners(&self) -> Result<Array> {
        let command = NodeCommand::GetListeners;
        let response = self.worker.node(command).await?;
        let listeners = response
            .into_listeners()
            .map_err(|_| WorkerError::InvalidResponseType)?;
        let result = listeners.iter().map(js_value_from_display).collect();

        Ok(result)
    }

    /// Get all the peers that node is connected to.
    #[wasm_bindgen(js_name = connectedPeers)]
    pub async fn connected_peers(&self) -> Result<Array> {
        let command = NodeCommand::GetConnectedPeers;
        let response = self.worker.node(command).await?;
        let peers = response
            .into_connected_peers()
            .map_err(|_| WorkerError::InvalidResponseType)?;
        let result = peers.iter().map(js_value_from_display).collect();

        Ok(result)
    }

    /// Trust or untrust the peer with a given ID.
    #[wasm_bindgen(js_name = setPeerTrust)]
    pub async fn set_peer_trust(&self, peer_id: &str, is_trusted: bool) -> Result<()> {
        let command = NodeCommand::SetPeerTrust {
            peer_id: peer_id.parse()?,
            is_trusted,
        };
        let response = self.worker.node(command).await?;
        debug_assert!(matches!(response, WorkerResponse::Ok));

        Ok(())
    }

    /// Request the head header from the network.
    #[wasm_bindgen(js_name = requestHeadHeader)]
    pub async fn request_head_header(&self) -> Result<ExtendedHeader> {
        let command = NodeCommand::RequestHeader(SingleHeaderQuery::Head);
        let response = self.worker.node(command).await?;
        Ok(response
            .into_header()
            .map_err(|_| WorkerError::InvalidResponseType)?)
    }

    /// Request a header for the block with a given hash from the network.
    #[wasm_bindgen(js_name = requestHeaderByHash)]
    pub async fn request_header_by_hash(&self, hash: &str) -> Result<ExtendedHeader> {
        let command = NodeCommand::RequestHeader(SingleHeaderQuery::ByHash(hash.parse()?));
        let response = self.worker.node(command).await?;
        Ok(response
            .into_header()
            .map_err(|_| WorkerError::InvalidResponseType)?)
    }

    /// Request a header for the block with a given height from the network.
    #[wasm_bindgen(js_name = requestHeaderByHeight)]
    pub async fn request_header_by_height(&self, height: u64) -> Result<ExtendedHeader> {
        let command = NodeCommand::RequestHeader(SingleHeaderQuery::ByHeight(height));
        let response = self.worker.node(command).await?;
        Ok(response
            .into_header()
            .map_err(|_| WorkerError::InvalidResponseType)?)
    }

    /// Request headers in range (from, from + amount] from the network.
    ///
    /// The headers will be verified with the `from` header.
    #[wasm_bindgen(js_name = requestVerifiedHeaders)]
    pub async fn request_verified_headers(
        &self,
        from: &ExtendedHeader,
        amount: u64,
    ) -> Result<Vec<ExtendedHeader>> {
        let command = NodeCommand::GetVerifiedHeaders {
            from: from.clone(),
            amount,
        };
        let response = self.worker.node(command).await?;
        Ok(response
            .into_headers()
            .map_err(|_| WorkerError::InvalidResponseType)?)
    }

    /// Request all blobs with provided namespace in the block corresponding to this header
    /// using bitswap protocol.
    #[wasm_bindgen(js_name = requestAllBlobs)]
    pub async fn request_all_blobs(
        &self,
        namespace: &Namespace,
        block_height: u64,
        timeout_secs: Option<f64>,
    ) -> Result<Vec<Blob>> {
        let command = NodeCommand::RequestAllBlobs {
            namespace: *namespace,
            block_height,
            timeout_secs,
        };
        let response = self.worker.node(command).await?;
        Ok(response
            .into_blobs()
            .map_err(|_| WorkerError::InvalidResponseType)?)
    }

    /// Get current header syncing info.
    #[wasm_bindgen(js_name = syncerInfo)]
    pub async fn syncer_info(&self) -> Result<SyncingInfoSnapshot> {
        let command = NodeCommand::GetSyncerInfo;
        let response = self.worker.node(command).await?;
        let syncer_info = response
            .into_syncer_info()
            .map_err(|_| WorkerError::InvalidResponseType)?;

        Ok(syncer_info.into())
    }

    /// Get the latest header announced in the network.
    #[wasm_bindgen(js_name = getNetworkHeadHeader)]
    pub async fn get_network_head_header(&self) -> Result<Option<ExtendedHeader>> {
        let command = NodeCommand::LastSeenNetworkHead;
        let response = self.worker.node(command).await?;
        Ok(response
            .into_last_seen_network_head()
            .map_err(|_| WorkerError::InvalidResponseType)?)
    }

    /// Get the latest locally synced header.
    #[wasm_bindgen(js_name = getLocalHeadHeader)]
    pub async fn get_local_head_header(&self) -> Result<ExtendedHeader> {
        let command = NodeCommand::GetHeader(SingleHeaderQuery::Head);
        let response = self.worker.node(command).await?;
        Ok(response
            .into_header()
            .map_err(|_| WorkerError::InvalidResponseType)?)
    }

    /// Get a synced header for the block with a given hash.
    #[wasm_bindgen(js_name = getHeaderByHash)]
    pub async fn get_header_by_hash(&self, hash: &str) -> Result<ExtendedHeader> {
        let command = NodeCommand::GetHeader(SingleHeaderQuery::ByHash(hash.parse()?));
        let response = self.worker.node(command).await?;
        Ok(response
            .into_header()
            .map_err(|_| WorkerError::InvalidResponseType)?)
    }

    /// Get a synced header for the block with a given height.
    #[wasm_bindgen(js_name = getHeaderByHeight)]
    pub async fn get_header_by_height(&self, height: u64) -> Result<ExtendedHeader> {
        let command = NodeCommand::GetHeader(SingleHeaderQuery::ByHeight(height));
        let response = self.worker.node(command).await?;
        Ok(response
            .into_header()
            .map_err(|_| WorkerError::InvalidResponseType)?)
    }

    /// Get synced headers from the given heights range.
    ///
    /// If start of the range is undefined (None), the first returned header will be of height 1.
    /// If end of the range is undefined (None), the last returned header will be the last header in the
    /// store.
    ///
    /// # Errors
    ///
    /// If range contains a height of a header that is not found in the store.
    #[wasm_bindgen(js_name = getHeaders)]
    pub async fn get_headers(
        &self,
        start_height: Option<u64>,
        end_height: Option<u64>,
    ) -> Result<Vec<ExtendedHeader>> {
        let command = NodeCommand::GetHeadersRange {
            start_height,
            end_height,
        };
        let response = self.worker.node(command).await?;
        Ok(response
            .into_headers()
            .map_err(|_| WorkerError::InvalidResponseType)?)
    }

    /// Get data sampling metadata of an already sampled height.
    #[wasm_bindgen(js_name = getSamplingMetadata)]
    pub async fn get_sampling_metadata(&self, height: u64) -> Result<Option<SamplingMetadata>> {
        let command = NodeCommand::GetSamplingMetadata { height };
        let response = self.worker.node(command).await?;
        Ok(response
            .into_sampling_metadata()
            .map_err(|_| WorkerError::InvalidResponseType)?)
    }

    /// Returns a [`BroadcastChannel`] for events generated by [`Node`].
    #[wasm_bindgen(js_name = eventsChannel)]
    pub async fn events_channel(&self) -> Result<BroadcastChannel> {
        let command = WorkerCommand::GetEventsChannelName;
        let response = self.worker.worker(command).await?;
        let name = response
            .into_events_channel_name()
            .map_err(|_| WorkerError::InvalidResponseType)?;

        Ok(BroadcastChannel::new(&name).unwrap())
    }

    #[wasm_bindgen(js_name = headerSubscribe)]
    pub async fn header_subscribe(&self) -> Result<AsyncIterator> {
        let command = SubscriptionCommand::Headers;
        let port = self.worker.subscribe(command).await?;

        into_async_iterator::<ExtendedHeader>(port)
    }

    #[wasm_bindgen(js_name = blobSubscribe)]
    pub async fn blob_subscribe(&self, namespace: Namespace) -> Result<AsyncIterator> {
        let command = SubscriptionCommand::Blobs(namespace);
        let port = self.worker.subscribe(command).await?;

        into_async_iterator::<BlobsAtHeight>(port)
    }

    #[wasm_bindgen(js_name = namespaceSubscribe)]
    pub async fn namespace_subscribe(&self, namespace: Namespace) -> Result<AsyncIterator> {
        let command = SubscriptionCommand::Shares(namespace);
        let port = self.worker.subscribe(command).await?;

        into_async_iterator::<SharesAtHeight>(port)
    }
}

#[wasm_bindgen(js_class = NodeConfig)]
impl WasmNodeConfig {
    /// Get the configuration with default bootnodes for provided network
    pub fn default(network: Network) -> WasmNodeConfig {
        let bootnodes = network::Network::from(network)
            .canonical_bootnodes()
            .map(|addr| addr.to_string())
            .collect::<Vec<_>>();

        WasmNodeConfig {
            network,
            bootnodes,
            identity_key: None,
            use_persistent_memory: true,
            custom_pruning_window_secs: None,
        }
    }

    pub(crate) async fn into_node_builder(self) -> Result<NodeBuilder<WasmBlockstore, WasmStore>> {
        let network = network::Network::from(self.network);
        let network_id = network.id();

        let mut builder = if self.use_persistent_memory {
            let store_name = format!("lumina-{network_id}");
            let blockstore_name = format!("lumina-{network_id}-blockstore");

            let store = IndexedDbStore::new(&store_name)
                .await
                .context("Failed to open the store")?;

            let blockstore = IndexedDbBlockstore::new(&blockstore_name)
                .await
                .context("Failed to open the blockstore")?;

            NodeBuilder::new()
                .store(EitherStore::Right(store))
                .blockstore(EitherBlockstore::Right(blockstore))
        } else {
            NodeBuilder::new()
                .store(EitherStore::Left(InMemoryStore::new()))
                .blockstore(EitherBlockstore::Left(InMemoryBlockstore::new()))
                // In-memory stores are memory hungry, so we prune blocks as soon as possible.
                .pruning_window(DEFAULT_PRUNING_WINDOW_IN_MEMORY)
        };

        if let Some(key_bytes) = self.identity_key {
            let keypair = Keypair::ed25519_from_bytes(key_bytes).context("could not decode key")?;
            builder = builder.keypair(keypair);
        }

        let bootnodes = self
            .bootnodes
            .into_iter()
            .map(|addr| {
                addr.parse()
                    .with_context(|| format!("invalid multiaddr: {addr}"))
            })
            .collect::<Result<Vec<Multiaddr>, _>>()?;

        builder = builder
            .network(network)
            .sync_batch_size(128)
            .bootnodes(bootnodes);

        if let Some(secs) = self.custom_pruning_window_secs {
            let dur = Duration::from_secs(secs.into());
            builder = builder.pruning_window(dur);
        }

        Ok(builder)
    }
<<<<<<< HEAD
}

#[cfg(test)]
mod tests {
    use super::*;

    use std::time::Duration;

    use celestia_rpc::{Client, TxConfig, prelude::*};
    use celestia_types::p2p::PeerId;
    use celestia_types::{AppVersion, ExtendedHeader};
    use gloo_timers::future::sleep;
    use libp2p::{Multiaddr, multiaddr::Protocol};
    use rexie::Rexie;
    use wasm_bindgen_futures::spawn_local;
    use wasm_bindgen_test::wasm_bindgen_test;
    use web_sys::MessageChannel;

    use crate::utils::MessageChannelExt;
    use crate::worker::NodeWorker;

    // uses bridge-0, which has skip-auth enabled
    const WS_URL: &str = "ws://127.0.0.1:26658";

    #[wasm_bindgen_test]
    async fn request_network_head_header() {
        remove_database().await.expect("failed to clear db");
        let rpc_client = Client::new(WS_URL).await.unwrap();
        let bridge_ma = fetch_bridge_webtransport_multiaddr(&rpc_client).await;

        let client = spawn_connected_node(vec![bridge_ma.to_string()]).await;

        let info = client.network_info().await.expect("network info");
        assert_eq!(info.num_peers, 1);

        let bridge_head_header = rpc_client.header_network_head().await.unwrap();
        let head_header: ExtendedHeader = client.request_head_header().await.unwrap();
        assert_eq!(head_header, bridge_head_header);

        rpc_client
            .p2p_close_peer(&PeerId(
                client.local_peer_id().await.unwrap().parse().unwrap(),
            ))
            .await
            .unwrap();
    }

    #[wasm_bindgen_test]
    async fn discover_network_peers() {
        crate::utils::setup_logging();
        remove_database().await.expect("failed to clear db");
        let rpc_client = Client::new(WS_URL).await.unwrap();
        let bridge_ma = fetch_bridge_webtransport_multiaddr(&rpc_client).await;

        // wait for other nodes to connect to bridge
        while rpc_client.p2p_peers().await.unwrap().is_empty() {
            sleep(Duration::from_millis(200)).await;
        }

        let client = spawn_connected_node(vec![bridge_ma.to_string()]).await;

        let info = client.network_info().await.unwrap();
        assert_eq!(info.num_peers, 1);

        sleep(Duration::from_millis(300)).await;

        let info = client.network_info().await.unwrap();
        assert!(info.num_peers > 1);
        rpc_client
            .p2p_close_peer(&PeerId(
                client.local_peer_id().await.unwrap().parse().unwrap(),
            ))
            .await
            .unwrap();
    }

    #[wasm_bindgen_test]
    async fn get_blob() {
        remove_database().await.expect("failed to clear db");
        let rpc_client = Client::new(WS_URL).await.unwrap();
        let namespace = Namespace::new_v0(&[0xCD, 0xDC, 0xCD, 0xDC, 0xCD, 0xDC]).unwrap();
        let data = b"Hello, World";
        let blobs = vec![Blob::new(namespace, data.to_vec(), None, AppVersion::V3).unwrap()];

        let submitted_height = rpc_client
            .blob_submit(&blobs, TxConfig::default())
            .await
            .expect("successful submission");

        let bridge_ma = fetch_bridge_webtransport_multiaddr(&rpc_client).await;
        let client = spawn_connected_node(vec![bridge_ma.to_string()]).await;

        // Wait for the `client` node to sync until the `submitted_height`.
        while client.syncer_info().await.unwrap().subjective_head < submitted_height {
            sleep(Duration::from_millis(100)).await;
        }

        let mut blobs = client
            .request_all_blobs(&namespace, submitted_height, None)
            .await
            .unwrap();

        assert_eq!(blobs.len(), 1);
        let blob = blobs.pop().unwrap();
        assert_eq!(blob.data, data);
        assert_eq!(blob.namespace, namespace);
    }

    async fn spawn_connected_node(bootnodes: Vec<String>) -> NodeClient {
        let (p0, p1) = MessageChannel::new_ports().unwrap();
        let mut worker = NodeWorker::new(p0.into());

        spawn_local(async move {
            worker.run().await.unwrap();
        });

        let client = NodeClient::new(p1.into()).await.unwrap();
        assert!(!client.is_running().await.expect("node ready to be run"));

        client
            .start(&WasmNodeConfig {
                network: Network::Private,
                bootnodes,
                identity_key: None,
                use_persistent_memory: false,
                custom_pruning_window_secs: None,
            })
            .await
            .unwrap();
        assert!(client.is_running().await.expect("running node"));
        client.wait_connected_trusted().await.expect("to connect");

        client
    }

    async fn fetch_bridge_webtransport_multiaddr(client: &Client) -> Multiaddr {
        let bridge_info = client.p2p_info().await.unwrap();

        let mut ma = bridge_info
            .addrs
            .into_iter()
            .find(|ma| {
                let not_localhost = !ma
                    .iter()
                    .any(|prot| prot == Protocol::Ip4("127.0.0.1".parse().unwrap()));
                let webtransport = ma
                    .protocol_stack()
                    .any(|protocol| protocol == "webtransport");
                not_localhost && webtransport
            })
            .expect("Bridge doesn't listen on webtransport");

        if !ma.protocol_stack().any(|protocol| protocol == "p2p") {
            ma.push(Protocol::P2p(bridge_info.id.into()))
        }

        ma
    }

    async fn remove_database() -> rexie::Result<()> {
        Rexie::delete("private").await?;
        Rexie::delete("private-blockstore").await?;
        Ok(())
    }
=======
>>>>>>> 06fd83d7
}<|MERGE_RESOLUTION|>--- conflicted
+++ resolved
@@ -28,12 +28,8 @@
     Network, is_safari, js_value_from_display, request_storage_persistence, timeout,
 };
 use crate::worker::{WasmBlockstore, WasmStore};
-<<<<<<< HEAD
 use crate::worker_client::WorkerClient;
 use crate::wrapper::libp2p::NetworkInfoSnapshot;
-=======
-pub use crate::wrapper::libp2p::{ConnectionCountersSnapshot, NetworkInfoSnapshot};
->>>>>>> 06fd83d7
 use crate::wrapper::node::{PeerTrackerInfoSnapshot, SyncingInfoSnapshot};
 
 /// Config for the lumina wasm node.
@@ -506,171 +502,4 @@
 
         Ok(builder)
     }
-<<<<<<< HEAD
-}
-
-#[cfg(test)]
-mod tests {
-    use super::*;
-
-    use std::time::Duration;
-
-    use celestia_rpc::{Client, TxConfig, prelude::*};
-    use celestia_types::p2p::PeerId;
-    use celestia_types::{AppVersion, ExtendedHeader};
-    use gloo_timers::future::sleep;
-    use libp2p::{Multiaddr, multiaddr::Protocol};
-    use rexie::Rexie;
-    use wasm_bindgen_futures::spawn_local;
-    use wasm_bindgen_test::wasm_bindgen_test;
-    use web_sys::MessageChannel;
-
-    use crate::utils::MessageChannelExt;
-    use crate::worker::NodeWorker;
-
-    // uses bridge-0, which has skip-auth enabled
-    const WS_URL: &str = "ws://127.0.0.1:26658";
-
-    #[wasm_bindgen_test]
-    async fn request_network_head_header() {
-        remove_database().await.expect("failed to clear db");
-        let rpc_client = Client::new(WS_URL).await.unwrap();
-        let bridge_ma = fetch_bridge_webtransport_multiaddr(&rpc_client).await;
-
-        let client = spawn_connected_node(vec![bridge_ma.to_string()]).await;
-
-        let info = client.network_info().await.expect("network info");
-        assert_eq!(info.num_peers, 1);
-
-        let bridge_head_header = rpc_client.header_network_head().await.unwrap();
-        let head_header: ExtendedHeader = client.request_head_header().await.unwrap();
-        assert_eq!(head_header, bridge_head_header);
-
-        rpc_client
-            .p2p_close_peer(&PeerId(
-                client.local_peer_id().await.unwrap().parse().unwrap(),
-            ))
-            .await
-            .unwrap();
-    }
-
-    #[wasm_bindgen_test]
-    async fn discover_network_peers() {
-        crate::utils::setup_logging();
-        remove_database().await.expect("failed to clear db");
-        let rpc_client = Client::new(WS_URL).await.unwrap();
-        let bridge_ma = fetch_bridge_webtransport_multiaddr(&rpc_client).await;
-
-        // wait for other nodes to connect to bridge
-        while rpc_client.p2p_peers().await.unwrap().is_empty() {
-            sleep(Duration::from_millis(200)).await;
-        }
-
-        let client = spawn_connected_node(vec![bridge_ma.to_string()]).await;
-
-        let info = client.network_info().await.unwrap();
-        assert_eq!(info.num_peers, 1);
-
-        sleep(Duration::from_millis(300)).await;
-
-        let info = client.network_info().await.unwrap();
-        assert!(info.num_peers > 1);
-        rpc_client
-            .p2p_close_peer(&PeerId(
-                client.local_peer_id().await.unwrap().parse().unwrap(),
-            ))
-            .await
-            .unwrap();
-    }
-
-    #[wasm_bindgen_test]
-    async fn get_blob() {
-        remove_database().await.expect("failed to clear db");
-        let rpc_client = Client::new(WS_URL).await.unwrap();
-        let namespace = Namespace::new_v0(&[0xCD, 0xDC, 0xCD, 0xDC, 0xCD, 0xDC]).unwrap();
-        let data = b"Hello, World";
-        let blobs = vec![Blob::new(namespace, data.to_vec(), None, AppVersion::V3).unwrap()];
-
-        let submitted_height = rpc_client
-            .blob_submit(&blobs, TxConfig::default())
-            .await
-            .expect("successful submission");
-
-        let bridge_ma = fetch_bridge_webtransport_multiaddr(&rpc_client).await;
-        let client = spawn_connected_node(vec![bridge_ma.to_string()]).await;
-
-        // Wait for the `client` node to sync until the `submitted_height`.
-        while client.syncer_info().await.unwrap().subjective_head < submitted_height {
-            sleep(Duration::from_millis(100)).await;
-        }
-
-        let mut blobs = client
-            .request_all_blobs(&namespace, submitted_height, None)
-            .await
-            .unwrap();
-
-        assert_eq!(blobs.len(), 1);
-        let blob = blobs.pop().unwrap();
-        assert_eq!(blob.data, data);
-        assert_eq!(blob.namespace, namespace);
-    }
-
-    async fn spawn_connected_node(bootnodes: Vec<String>) -> NodeClient {
-        let (p0, p1) = MessageChannel::new_ports().unwrap();
-        let mut worker = NodeWorker::new(p0.into());
-
-        spawn_local(async move {
-            worker.run().await.unwrap();
-        });
-
-        let client = NodeClient::new(p1.into()).await.unwrap();
-        assert!(!client.is_running().await.expect("node ready to be run"));
-
-        client
-            .start(&WasmNodeConfig {
-                network: Network::Private,
-                bootnodes,
-                identity_key: None,
-                use_persistent_memory: false,
-                custom_pruning_window_secs: None,
-            })
-            .await
-            .unwrap();
-        assert!(client.is_running().await.expect("running node"));
-        client.wait_connected_trusted().await.expect("to connect");
-
-        client
-    }
-
-    async fn fetch_bridge_webtransport_multiaddr(client: &Client) -> Multiaddr {
-        let bridge_info = client.p2p_info().await.unwrap();
-
-        let mut ma = bridge_info
-            .addrs
-            .into_iter()
-            .find(|ma| {
-                let not_localhost = !ma
-                    .iter()
-                    .any(|prot| prot == Protocol::Ip4("127.0.0.1".parse().unwrap()));
-                let webtransport = ma
-                    .protocol_stack()
-                    .any(|protocol| protocol == "webtransport");
-                not_localhost && webtransport
-            })
-            .expect("Bridge doesn't listen on webtransport");
-
-        if !ma.protocol_stack().any(|protocol| protocol == "p2p") {
-            ma.push(Protocol::P2p(bridge_info.id.into()))
-        }
-
-        ma
-    }
-
-    async fn remove_database() -> rexie::Result<()> {
-        Rexie::delete("private").await?;
-        Rexie::delete("private-blockstore").await?;
-        Ok(())
-    }
-=======
->>>>>>> 06fd83d7
 }