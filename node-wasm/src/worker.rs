<<<<<<< HEAD
=======
//! Worker component

use std::fmt::Debug;
>>>>>>> 06fd83d7
use std::time::Duration;

use futures::StreamExt;
use libp2p::{Multiaddr, PeerId};
use serde::Serialize;
use serde_wasm_bindgen::to_value;
use tokio_stream::wrappers::BroadcastStream;
use tracing::{error, info};
use wasm_bindgen::prelude::*;
use wasm_bindgen_futures::spawn_local;
use web_sys::{BroadcastChannel, MessagePort};

use blockstore::EitherBlockstore;
use celestia_types::nmt::Namespace;
use celestia_types::{Blob, ExtendedHeader};
use lumina_node::blockstore::{InMemoryBlockstore, IndexedDbBlockstore};
use lumina_node::events::{EventSubscriber, NodeEventInfo};
use lumina_node::node::subscriptions::SubscriptionError;
use lumina_node::node::{Node, SyncingInfo};
use lumina_node::store::{EitherStore, InMemoryStore, IndexedDbStore, SamplingMetadata};

use crate::client::WasmNodeConfig;
use crate::commands::{
    Command, CommandWithResponder, NodeCommand, SingleHeaderQuery, SubscriptionCommand,
    WorkerCommand, WorkerError, WorkerResponse, WorkerResult,
};
use crate::error::{Context, Error, Result};
use crate::subscriptions::forward_stream_to_message_port;
use crate::utils::random_id;
use crate::worker_server::WorkerServer;
use crate::wrapper::libp2p::NetworkInfoSnapshot;

pub(crate) type WasmBlockstore = EitherBlockstore<InMemoryBlockstore, IndexedDbBlockstore>;
pub(crate) type WasmStore = EitherStore<InMemoryStore, IndexedDbStore>;

<<<<<<< HEAD
=======
/// Errors produced by `NodeWorker`
#[derive(Debug, Serialize, Deserialize, Error)]
pub enum WorkerError {
    /// Worker is initialised, but the node has not been started yet. Use [`NodeDriver::start`].
    #[error("node hasn't been started yet")]
    NodeNotRunning,
    /// Communication with worker has been broken and we're unable to send or receive messages from it.
    /// Try creating new [`NodeDriver`] instance.
    #[error("error trying to communicate with worker")]
    WorkerCommunicationError(Error),
    /// Worker received unrecognised command
    #[error("invalid command received")]
    InvalidCommandReceived,
    /// Worker encountered error coming from lumina-node
    #[error("Worker encountered an error: {0:?}")]
    NodeError(Error),
}

>>>>>>> 06fd83d7
/// `NodeWorker` is responsible for receiving commands from connected [`NodeClient`]s, executing
/// them and sending a response back, as well as accepting new `NodeClient` connections.
///
/// [`NodeClient`]: crate::client::NodeClient
#[wasm_bindgen]
pub struct NodeWorker {
    event_channel_name: String,
    node: Option<NodeWorkerInstance>,
    request_server: WorkerServer,
}

struct NodeWorkerInstance {
    node: Node<WasmBlockstore, WasmStore>,
}

#[wasm_bindgen]
impl NodeWorker {
    /// Create a new `NodeWorker` with a port-like JS object.
    #[wasm_bindgen(constructor)]
    pub fn new(port_like_object: JsValue) -> Self {
        info!("Created lumina worker");

        let request_server = WorkerServer::new();
        let port_channel = request_server.get_port_channel();

        port_channel
            .send(port_like_object)
            .expect("control channel should be ready to receive now");

        Self {
            event_channel_name: format!("NodeEventChannel-{}", random_id()),
            node: None,
            request_server,
        }
    }

    /// Run `NodeWorker` main loop.
    pub async fn run(&mut self) -> Result<(), Error> {
        loop {
            let CommandWithResponder { command, responder } = self.request_server.recv().await?;

            let response = self.execute_command(command).await;

            if responder.send(response).is_err() {
                error!("Failed to send response: channel dropped");
            }
        }
    }

    async fn execute_command(&mut self, command: Command) -> Result<WorkerResponse, WorkerError> {
        Ok(match command {
            Command::Management(command) => match command {
                WorkerCommand::InternalPing => WorkerResponse::InternalPong,
                WorkerCommand::IsRunning => WorkerResponse::IsRunning(self.node.is_some()),
                WorkerCommand::GetEventsChannelName => {
                    WorkerResponse::EventsChannelName(self.event_channel_name.clone())
                }
                WorkerCommand::StartNode(config) => match &mut self.node {
                    Some(_) => return Err(WorkerError::NodeAlreadyRunning),
                    node => {
                        let instance =
                            NodeWorkerInstance::new(&self.event_channel_name, config).await?;
                        let _ = node.insert(instance);
                        WorkerResponse::Ok
                    }
                },
                WorkerCommand::StopNode => {
                    let node = self.node.take().ok_or(WorkerError::NodeNotRunning)?;
                    node.stop().await;
                    WorkerResponse::Ok
                }
                WorkerCommand::ConnectPort(port) => {
                    self.request_server.spawn_connection_worker(
                        port.ok_or(WorkerError::InvalidCommandReceived)?,
                    )?;
                    WorkerResponse::Ok
                }
            },
            Command::Node(command) => {
                self.node
                    .as_mut()
                    .ok_or(WorkerError::NodeNotRunning)?
                    .process_command(command)
                    .await?
            }
            Command::Subscribe(command) => {
                let port = self
                    .node
                    .as_mut()
                    .ok_or(WorkerError::NodeNotRunning)?
                    .process_subscription(command)
                    .await?;
                WorkerResponse::Subscribed(Some(port.into()))
            }
        })
    }
}

impl NodeWorkerInstance {
    async fn new(events_channel_name: &str, config: WasmNodeConfig) -> Result<Self> {
        let builder = config.into_node_builder().await?;
        let (node, events_sub) = builder.start_subscribed().await?;

        let events_channel = BroadcastChannel::new(events_channel_name)
            .context("Failed to allocate BroadcastChannel")?;

        spawn_local(event_forwarder_task(events_sub, events_channel));

        Ok(Self { node })
    }

    async fn stop(self) {
        self.node.stop().await;
    }

    async fn get_syncer_info(&mut self) -> Result<SyncingInfo> {
        Ok(self.node.syncer_info().await?)
    }

    async fn get_network_info(&mut self) -> Result<NetworkInfoSnapshot> {
        Ok(self.node.network_info().await?.into())
    }

    async fn set_peer_trust(&mut self, peer_id: PeerId, is_trusted: bool) -> Result<()> {
        Ok(self.node.set_peer_trust(peer_id, is_trusted).await?)
    }

    async fn get_connected_peers(&mut self) -> Result<Vec<String>> {
        Ok(self
            .node
            .connected_peers()
            .await?
            .iter()
            .map(|id| id.to_string())
            .collect())
    }

    async fn get_listeners(&mut self) -> Result<Vec<Multiaddr>> {
        Ok(self.node.listeners().await?)
    }

    async fn wait_connected(&mut self, trusted: bool) -> Result<()> {
        if trusted {
            self.node.wait_connected_trusted().await?;
        } else {
            self.node.wait_connected().await?;
        }
        Ok(())
    }

    async fn request_header(&mut self, query: SingleHeaderQuery) -> Result<ExtendedHeader> {
        Ok(match query {
            SingleHeaderQuery::Head => self.node.request_head_header().await,
            SingleHeaderQuery::ByHash(hash) => self.node.request_header_by_hash(&hash).await,
            SingleHeaderQuery::ByHeight(height) => self.node.request_header_by_height(height).await,
        }?)
    }

    async fn get_header(&mut self, query: SingleHeaderQuery) -> Result<ExtendedHeader> {
        Ok(match query {
            SingleHeaderQuery::Head => self.node.get_local_head_header().await,
            SingleHeaderQuery::ByHash(hash) => self.node.get_header_by_hash(&hash).await,
            SingleHeaderQuery::ByHeight(height) => self.node.get_header_by_height(height).await,
        }?)
    }

    async fn get_verified_headers(
        &mut self,
        from: ExtendedHeader,
        amount: u64,
    ) -> Result<Vec<ExtendedHeader>> {
        Ok(self.node.request_verified_headers(&from, amount).await?)
    }

    async fn get_headers_range(
        &mut self,
        start_height: Option<u64>,
        end_height: Option<u64>,
    ) -> Result<Vec<ExtendedHeader>> {
        Ok(match (start_height, end_height) {
            (None, None) => self.node.get_headers(..).await,
            (Some(start), None) => self.node.get_headers(start..).await,
            (None, Some(end)) => self.node.get_headers(..=end).await,
            (Some(start), Some(end)) => self.node.get_headers(start..=end).await,
        }?)
    }

    async fn get_last_seen_network_head(&mut self) -> Result<Option<ExtendedHeader>> {
        Ok(self.node.get_network_head_header().await?)
    }

    async fn get_sampling_metadata(&mut self, height: u64) -> Result<Option<SamplingMetadata>> {
        Ok(self.node.get_sampling_metadata(height).await?)
    }

    async fn request_all_blobs(
        &mut self,
        namespace: Namespace,
        block_height: u64,
        timeout_secs: Option<f64>,
    ) -> Result<Vec<Blob>> {
        let timeout = timeout_secs.map(Duration::from_secs_f64);
        Ok(self
            .node
            .request_all_blobs(namespace, block_height, timeout)
            .await?)
    }

    async fn process_command(&mut self, command: NodeCommand) -> WorkerResult {
        Ok(match command {
            NodeCommand::GetLocalPeerId => {
                WorkerResponse::LocalPeerId(self.node.local_peer_id().to_string())
            }
            NodeCommand::GetSyncerInfo => WorkerResponse::SyncerInfo(self.get_syncer_info().await?),
            NodeCommand::GetPeerTrackerInfo => {
                let peer_tracker_info = self.node.peer_tracker_info();
                WorkerResponse::PeerTrackerInfo(peer_tracker_info)
            }
            NodeCommand::GetNetworkInfo => {
                WorkerResponse::NetworkInfo(self.get_network_info().await?)
            }
            NodeCommand::GetConnectedPeers => {
                WorkerResponse::ConnectedPeers(self.get_connected_peers().await?)
            }
            NodeCommand::SetPeerTrust {
                peer_id,
                is_trusted,
            } => {
                self.set_peer_trust(peer_id, is_trusted).await?;
                WorkerResponse::Ok
            }
            NodeCommand::WaitConnected { trusted } => {
                self.wait_connected(trusted).await?;
                WorkerResponse::Ok
            }
            NodeCommand::GetListeners => WorkerResponse::Listeners(self.get_listeners().await?),
            NodeCommand::RequestHeader(query) => {
                WorkerResponse::Header(self.request_header(query).await?)
            }
            NodeCommand::GetHeader(query) => WorkerResponse::Header(self.get_header(query).await?),
            NodeCommand::GetVerifiedHeaders { from, amount } => {
                WorkerResponse::Headers(self.get_verified_headers(from, amount).await?)
            }
            NodeCommand::GetHeadersRange {
                start_height,
                end_height,
            } => WorkerResponse::Headers(self.get_headers_range(start_height, end_height).await?),
            NodeCommand::LastSeenNetworkHead => {
                WorkerResponse::LastSeenNetworkHead(self.get_last_seen_network_head().await?)
            }
            NodeCommand::GetSamplingMetadata { height } => {
                WorkerResponse::SamplingMetadata(self.get_sampling_metadata(height).await?)
            }
            NodeCommand::RequestAllBlobs {
                namespace,
                block_height,
                timeout_secs,
            } => WorkerResponse::Blobs(
                self.request_all_blobs(namespace, block_height, timeout_secs)
                    .await?,
            ),
        })
    }

    async fn process_subscription(
        &mut self,
        subscription: SubscriptionCommand,
    ) -> Result<MessagePort> {
        match subscription {
            SubscriptionCommand::Headers => {
                let stream = BroadcastStream::new(self.node.header_subscribe().await?)
                    .map(|header_or_error| header_or_error.map_err(SubscriptionError::from));

                forward_stream_to_message_port(stream)
            }
            SubscriptionCommand::Blobs(namespace) => {
                let stream = self.node.blob_subscribe(namespace).await?;
                forward_stream_to_message_port(stream)
            }
            SubscriptionCommand::Shares(namespace) => {
                let stream = self.node.namespace_subscribe(namespace).await?;
                forward_stream_to_message_port(stream)
            }
        }
    }
}

async fn event_forwarder_task(mut events_sub: EventSubscriber, events_channel: BroadcastChannel) {
    #[derive(Serialize)]
    struct Event {
        message: String,
        is_error: bool,
        #[serde(flatten)]
        info: NodeEventInfo,
    }

    while let Ok(ev) = events_sub.recv().await {
        let ev = Event {
            message: ev.event.to_string(),
            is_error: ev.event.is_error(),
            info: ev,
        };

        let Ok(val) = to_value(&ev) else {
            continue;
        };

        if events_channel.post_message(&val).is_err() {
            break;
        }
    }
}<|MERGE_RESOLUTION|>--- conflicted
+++ resolved
@@ -1,9 +1,5 @@
-<<<<<<< HEAD
-=======
 //! Worker component
 
-use std::fmt::Debug;
->>>>>>> 06fd83d7
 use std::time::Duration;
 
 use futures::StreamExt;
@@ -39,27 +35,6 @@
 pub(crate) type WasmBlockstore = EitherBlockstore<InMemoryBlockstore, IndexedDbBlockstore>;
 pub(crate) type WasmStore = EitherStore<InMemoryStore, IndexedDbStore>;
 
-<<<<<<< HEAD
-=======
-/// Errors produced by `NodeWorker`
-#[derive(Debug, Serialize, Deserialize, Error)]
-pub enum WorkerError {
-    /// Worker is initialised, but the node has not been started yet. Use [`NodeDriver::start`].
-    #[error("node hasn't been started yet")]
-    NodeNotRunning,
-    /// Communication with worker has been broken and we're unable to send or receive messages from it.
-    /// Try creating new [`NodeDriver`] instance.
-    #[error("error trying to communicate with worker")]
-    WorkerCommunicationError(Error),
-    /// Worker received unrecognised command
-    #[error("invalid command received")]
-    InvalidCommandReceived,
-    /// Worker encountered error coming from lumina-node
-    #[error("Worker encountered an error: {0:?}")]
-    NodeError(Error),
-}
-
->>>>>>> 06fd83d7
 /// `NodeWorker` is responsible for receiving commands from connected [`NodeClient`]s, executing
 /// them and sending a response back, as well as accepting new `NodeClient` connections.
 ///
