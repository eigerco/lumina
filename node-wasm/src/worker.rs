//! Worker component

use std::time::Duration;

use blockstore::EitherBlockstore;
use celestia_types::nmt::Namespace;
use celestia_types::{Blob, ExtendedHeader};
use futures::StreamExt;
use libp2p::{Multiaddr, PeerId};
use lumina_node::blockstore::{InMemoryBlockstore, IndexedDbBlockstore};
use lumina_node::events::{EventSubscriber, NodeEventInfo};
use lumina_node::node::subscriptions::SubscriptionError;
use lumina_node::node::{Node, SyncingInfo};
use lumina_node::store::{EitherStore, InMemoryStore, IndexedDbStore, SamplingMetadata};
use serde::Serialize;
use serde_wasm_bindgen::to_value;
use tokio_stream::wrappers::BroadcastStream;
use tracing::{error, info};
use wasm_bindgen::prelude::*;
use wasm_bindgen_futures::spawn_local;
use web_sys::{BroadcastChannel, MessagePort};

use crate::client::WasmNodeConfig;
use crate::commands::{
    Command, CommandWithResponder, NodeCommand, SingleHeaderQuery, SubscriptionCommand,
    WorkerCommand, WorkerError, WorkerResponse, WorkerResult,
};
use crate::error::{Context, Error, Result};
use crate::subscriptions::forward_stream_to_message_port;
use crate::utils::random_id;
use crate::worker_server::WorkerServer;
use crate::wrapper::libp2p::NetworkInfoSnapshot;

pub(crate) type WasmBlockstore = EitherBlockstore<InMemoryBlockstore, IndexedDbBlockstore>;
pub(crate) type WasmStore = EitherStore<InMemoryStore, IndexedDbStore>;

/// `NodeWorker` is responsible for receiving commands from connected [`NodeClient`]s, executing
/// them and sending a response back, as well as accepting new `NodeClient` connections.
///
/// [`NodeClient`]: crate::client::NodeClient
#[wasm_bindgen]
pub struct NodeWorker {
    event_channel_name: String,
    node: Option<NodeWorkerInstance>,
    request_server: WorkerServer,
}

struct NodeWorkerInstance {
    node: Node<WasmBlockstore, WasmStore>,
}

#[wasm_bindgen]
impl NodeWorker {
    /// Create a new `NodeWorker` with a port-like JS object.
    #[wasm_bindgen(constructor)]
    pub fn new(port_like_object: JsValue) -> Self {
        info!("Created lumina worker");

        let request_server = WorkerServer::new();
        let port_channel = request_server.get_port_channel();

        port_channel
            .send(port_like_object)
            .expect("control channel should be ready to receive now");

        Self {
            event_channel_name: format!("NodeEventChannel-{}", random_id()),
            node: None,
            request_server,
        }
    }

    /// Run `NodeWorker` main loop.
    pub async fn run(&mut self) -> Result<(), Error> {
        loop {
            let CommandWithResponder { command, responder } = self.request_server.recv().await?;

<<<<<<< HEAD
            let response = self.execute_command(command).await;
=======
            // StopNode needs special handling because `NodeWorkerInstance` needs to be consumed.
            if matches!(&command, NodeCommand::StopNode)
                && let Some(node) = self.node.take()
            {
                node.stop().await;
                if responder.send(WorkerResponse::NodeStopped(())).is_err() {
                    error!("Failed to send response: channel dropped");
                }
                continue;
            }
>>>>>>> 26fcdf8d

            if responder.send(response).is_err() {
                error!("Failed to send response: channel dropped");
            }
        }
    }

    async fn execute_command(&mut self, command: Command) -> Result<WorkerResponse, WorkerError> {
        Ok(match command {
            Command::Management(command) => match command {
                WorkerCommand::InternalPing => WorkerResponse::InternalPong,
                WorkerCommand::IsRunning => WorkerResponse::IsRunning(self.node.is_some()),
                WorkerCommand::GetEventsChannelName => {
                    WorkerResponse::EventsChannelName(self.event_channel_name.clone())
                }
                WorkerCommand::StartNode(config) => match &mut self.node {
                    Some(_) => return Err(WorkerError::NodeAlreadyRunning),
                    node => {
                        let instance =
                            NodeWorkerInstance::new(&self.event_channel_name, config).await?;
                        let _ = node.insert(instance);
                        WorkerResponse::Ok
                    }
                },
                WorkerCommand::StopNode => {
                    let node = self.node.take().ok_or(WorkerError::NodeNotRunning)?;
                    node.stop().await;
                    WorkerResponse::Ok
                }
                WorkerCommand::ConnectPort(port) => {
                    self.request_server.spawn_connection_worker(
                        port.ok_or(WorkerError::InvalidCommandReceived)?,
                    )?;
                    WorkerResponse::Ok
                }
            },
            Command::Node(command) => {
                self.node
                    .as_mut()
                    .ok_or(WorkerError::NodeNotRunning)?
                    .process_command(command)
                    .await?
            }
            Command::Subscribe(command) => {
                let port = self
                    .node
                    .as_mut()
                    .ok_or(WorkerError::NodeNotRunning)?
                    .process_subscription(command)
                    .await?;
                WorkerResponse::Subscribed(Some(port.into()))
            }
        })
    }
}

impl NodeWorkerInstance {
    async fn new(events_channel_name: &str, config: WasmNodeConfig) -> Result<Self> {
        let builder = config.into_node_builder().await?;
        let (node, events_sub) = builder.start_subscribed().await?;

        let events_channel = BroadcastChannel::new(events_channel_name)
            .context("Failed to allocate BroadcastChannel")?;

        spawn_local(event_forwarder_task(events_sub, events_channel));

        Ok(Self { node })
    }

    async fn stop(self) {
        self.node.stop().await;
    }

    async fn get_syncer_info(&mut self) -> Result<SyncingInfo> {
        Ok(self.node.syncer_info().await?)
    }

    async fn get_network_info(&mut self) -> Result<NetworkInfoSnapshot> {
        Ok(self.node.network_info().await?.into())
    }

    async fn set_peer_trust(&mut self, peer_id: PeerId, is_trusted: bool) -> Result<()> {
        Ok(self.node.set_peer_trust(peer_id, is_trusted).await?)
    }

    async fn get_connected_peers(&mut self) -> Result<Vec<String>> {
        Ok(self
            .node
            .connected_peers()
            .await?
            .iter()
            .map(|id| id.to_string())
            .collect())
    }

    async fn get_listeners(&mut self) -> Result<Vec<Multiaddr>> {
        Ok(self.node.listeners().await?)
    }

    async fn wait_connected(&mut self, trusted: bool) -> Result<()> {
        if trusted {
            self.node.wait_connected_trusted().await?;
        } else {
            self.node.wait_connected().await?;
        }
        Ok(())
    }

    async fn request_header(&mut self, query: SingleHeaderQuery) -> Result<ExtendedHeader> {
        Ok(match query {
            SingleHeaderQuery::Head => self.node.request_head_header().await,
            SingleHeaderQuery::ByHash(hash) => self.node.request_header_by_hash(&hash).await,
            SingleHeaderQuery::ByHeight(height) => self.node.request_header_by_height(height).await,
        }?)
    }

    async fn get_header(&mut self, query: SingleHeaderQuery) -> Result<ExtendedHeader> {
        Ok(match query {
            SingleHeaderQuery::Head => self.node.get_local_head_header().await,
            SingleHeaderQuery::ByHash(hash) => self.node.get_header_by_hash(&hash).await,
            SingleHeaderQuery::ByHeight(height) => self.node.get_header_by_height(height).await,
        }?)
    }

    async fn get_verified_headers(
        &mut self,
        from: ExtendedHeader,
        amount: u64,
    ) -> Result<Vec<ExtendedHeader>> {
        Ok(self.node.request_verified_headers(&from, amount).await?)
    }

    async fn get_headers_range(
        &mut self,
        start_height: Option<u64>,
        end_height: Option<u64>,
    ) -> Result<Vec<ExtendedHeader>> {
        Ok(match (start_height, end_height) {
            (None, None) => self.node.get_headers(..).await,
            (Some(start), None) => self.node.get_headers(start..).await,
            (None, Some(end)) => self.node.get_headers(..=end).await,
            (Some(start), Some(end)) => self.node.get_headers(start..=end).await,
        }?)
    }

    async fn get_last_seen_network_head(&mut self) -> Result<Option<ExtendedHeader>> {
        Ok(self.node.get_network_head_header().await?)
    }

    async fn get_sampling_metadata(&mut self, height: u64) -> Result<Option<SamplingMetadata>> {
        Ok(self.node.get_sampling_metadata(height).await?)
    }

    async fn request_all_blobs(
        &mut self,
        namespace: Namespace,
        block_height: u64,
        timeout_secs: Option<f64>,
    ) -> Result<Vec<Blob>> {
        let timeout = timeout_secs.map(Duration::from_secs_f64);
        Ok(self
            .node
            .request_all_blobs(namespace, block_height, timeout)
            .await?)
    }

    async fn process_command(&mut self, command: NodeCommand) -> WorkerResult {
        Ok(match command {
            NodeCommand::GetLocalPeerId => {
                WorkerResponse::LocalPeerId(self.node.local_peer_id().to_string())
            }
            NodeCommand::GetSyncerInfo => WorkerResponse::SyncerInfo(self.get_syncer_info().await?),
            NodeCommand::GetPeerTrackerInfo => {
                let peer_tracker_info = self.node.peer_tracker_info();
                WorkerResponse::PeerTrackerInfo(peer_tracker_info)
            }
            NodeCommand::GetNetworkInfo => {
                WorkerResponse::NetworkInfo(self.get_network_info().await?)
            }
            NodeCommand::GetConnectedPeers => {
                WorkerResponse::ConnectedPeers(self.get_connected_peers().await?)
            }
            NodeCommand::SetPeerTrust {
                peer_id,
                is_trusted,
            } => {
                self.set_peer_trust(peer_id, is_trusted).await?;
                WorkerResponse::Ok
            }
            NodeCommand::WaitConnected { trusted } => {
                self.wait_connected(trusted).await?;
                WorkerResponse::Ok
            }
            NodeCommand::GetListeners => WorkerResponse::Listeners(self.get_listeners().await?),
            NodeCommand::RequestHeader(query) => {
                WorkerResponse::Header(self.request_header(query).await?)
            }
            NodeCommand::GetHeader(query) => WorkerResponse::Header(self.get_header(query).await?),
            NodeCommand::GetVerifiedHeaders { from, amount } => {
                WorkerResponse::Headers(self.get_verified_headers(from, amount).await?)
            }
            NodeCommand::GetHeadersRange {
                start_height,
                end_height,
            } => WorkerResponse::Headers(self.get_headers_range(start_height, end_height).await?),
            NodeCommand::LastSeenNetworkHead => {
                WorkerResponse::LastSeenNetworkHead(self.get_last_seen_network_head().await?)
            }
            NodeCommand::GetSamplingMetadata { height } => {
                WorkerResponse::SamplingMetadata(self.get_sampling_metadata(height).await?)
            }
            NodeCommand::RequestAllBlobs {
                namespace,
                block_height,
                timeout_secs,
            } => WorkerResponse::Blobs(
                self.request_all_blobs(namespace, block_height, timeout_secs)
                    .await?,
            ),
        })
    }

    async fn process_subscription(
        &mut self,
        subscription: SubscriptionCommand,
    ) -> Result<MessagePort> {
        match subscription {
            SubscriptionCommand::Headers => {
                let stream = BroadcastStream::new(self.node.header_subscribe().await?)
                    .map(|header_or_error| header_or_error.map_err(SubscriptionError::from));

                forward_stream_to_message_port(stream)
            }
            SubscriptionCommand::Blobs(namespace) => {
                let stream = self.node.blob_subscribe(namespace).await?;
                forward_stream_to_message_port(stream)
            }
            SubscriptionCommand::Shares(namespace) => {
                let stream = self.node.namespace_subscribe(namespace).await?;
                forward_stream_to_message_port(stream)
            }
        }
    }
}

async fn event_forwarder_task(mut events_sub: EventSubscriber, events_channel: BroadcastChannel) {
    #[derive(Serialize)]
    struct Event {
        message: String,
        is_error: bool,
        #[serde(flatten)]
        info: NodeEventInfo,
    }

    while let Ok(ev) = events_sub.recv().await {
        let ev = Event {
            message: ev.event.to_string(),
            is_error: ev.event.is_error(),
            info: ev,
        };

<<<<<<< HEAD
        let Ok(val) = to_value(&ev) else {
            continue;
        };

        if events_channel.post_message(&val).is_err() {
=======
        if let Ok(val) = to_value(&ev)
            && events_channel.post_message(&val).is_err()
        {
>>>>>>> 26fcdf8d
            break;
        }
    }
}<|MERGE_RESOLUTION|>--- conflicted
+++ resolved
@@ -75,20 +75,7 @@
         loop {
             let CommandWithResponder { command, responder } = self.request_server.recv().await?;
 
-<<<<<<< HEAD
             let response = self.execute_command(command).await;
-=======
-            // StopNode needs special handling because `NodeWorkerInstance` needs to be consumed.
-            if matches!(&command, NodeCommand::StopNode)
-                && let Some(node) = self.node.take()
-            {
-                node.stop().await;
-                if responder.send(WorkerResponse::NodeStopped(())).is_err() {
-                    error!("Failed to send response: channel dropped");
-                }
-                continue;
-            }
->>>>>>> 26fcdf8d
 
             if responder.send(response).is_err() {
                 error!("Failed to send response: channel dropped");
@@ -350,17 +337,9 @@
             info: ev,
         };
 
-<<<<<<< HEAD
-        let Ok(val) = to_value(&ev) else {
-            continue;
-        };
-
-        if events_channel.post_message(&val).is_err() {
-=======
         if let Ok(val) = to_value(&ev)
             && events_channel.post_message(&val).is_err()
         {
->>>>>>> 26fcdf8d
             break;
         }
     }
