--- conflicted
+++ resolved
@@ -366,13 +366,6 @@
 
         let p2p_local_keypair = Keypair::generate_ed25519();
 
-<<<<<<< HEAD
-        let genesis_hash = self
-            .genesis_hash
-            .map(|h| h.parse())
-            .transpose()
-            .context("genesis hash invalid")?;
-
         let mut p2p_bootnodes = Vec::with_capacity(self.bootnodes.len());
         for addr in self.bootnodes {
             let addr = addr
@@ -381,14 +374,6 @@
             let resolved_addrs = resolve_dnsaddr_multiaddress(addr).await?;
             p2p_bootnodes.extend(resolved_addrs.into_iter());
         }
-=======
-        let p2p_bootnodes = self
-            .bootnodes
-            .iter()
-            .map(|addr| addr.parse())
-            .collect::<std::result::Result<_, _>>()
-            .context("bootstrap multiaddr invalid")?;
->>>>>>> 24b8bc4e
 
         Ok(NodeConfig {
             network_id: network_id.to_string(),
