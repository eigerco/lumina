[package]
name = "lumina-node-wasm"
version = "0.7.0"
edition = "2021"
license = "Apache-2.0"
description = "Browser compatibility layer for the Lumina node"
authors = ["Eiger <hello@eiger.co>"]
homepage = "https://www.eiger.co"
repository = "https://github.com/eigerco/lumina"
readme = "README.md"
# crates.io is limited to 5 keywords and 5 categories
keywords = ["blockchain", "celestia", "lumina", "node", "browser"]
# Must be one of <https://crates.io/category_slugs>
categories = [
  "asynchronous",
  "cryptography::cryptocurrencies",
  "network-programming",
  "wasm",
  "web-programming",
]

[lib]
crate-type = ["cdylib", "rlib"]

[target.'cfg(target_arch = "wasm32")'.dependencies]
blockstore.workspace = true
<<<<<<< HEAD
celestia-grpc = { workspace = true, features = ["wasm-bindgen"] }
=======
>>>>>>> b409f589
celestia-types = { workspace = true, features = ["wasm-bindgen"] }
libp2p = { workspace = true, features = ["serde"] }
lumina-node = { workspace = true, features = ["wasm-bindgen"] }
tendermint.workspace = true

anyhow = "1.0.86"
console_error_panic_hook = "0.1.7"
enum-as-inner = "0.6.0"
futures = "0.3.30"
gloo-timers = "0.3.0"
instant = "0.1.13"
js-sys = "0.3.70"
serde = { version = "1.0.203", features = ["derive"] }
serde_json = "1.0.120"
serde-wasm-bindgen = "0.6.5"
serde_repr = "0.1.19"
thiserror = "1.0.61"
time = { version = "0.3.36", features = ["wasm-bindgen"] }
tokio = { version = "1.38.0", features = ["sync"] }
tracing = "0.1.40"
tracing-subscriber = { version = "0.3.18", features = ["time"] }
tracing-web = "0.1.3"
wasm-bindgen = "0.2.99"
wasm-bindgen-futures = "0.4.43"
web-sys = { version = "0.3.70", features = [
  "BroadcastChannel",
  "DedicatedWorkerGlobalScope",
  "Headers",
  "MessageChannel",
  "MessageEvent",
  "MessagePort",
  "Navigator",
  "Request",
  "RequestInit",
  "RequestMode",
  "Response",
  "ServiceWorker",
  "ServiceWorkerGlobalScope",
  "SharedWorker",
  "SharedWorkerGlobalScope",
  "StorageManager",
  "Window",
  "Worker",
  "WorkerGlobalScope",
  "WorkerNavigator",
  "WorkerOptions",
  "WorkerType",
] }

[target.'cfg(target_arch = "wasm32")'.dev-dependencies]
wasm-bindgen-test = "0.3.42"
celestia-rpc = { workspace = true, features = ["wasm-bindgen", "p2p"] }
rexie = "0.6.2"

[package.metadata.docs.rs]
targets = ["wasm32-unknown-unknown"]

# Uncomment this if you need debug symbols in release.
# Also check workspace's `Cargo.toml`.
#[package.metadata.wasm-pack.profile.release]
#wasm-opt = ['-O4', '-g']<|MERGE_RESOLUTION|>--- conflicted
+++ resolved
@@ -24,10 +24,7 @@
 
 [target.'cfg(target_arch = "wasm32")'.dependencies]
 blockstore.workspace = true
-<<<<<<< HEAD
 celestia-grpc = { workspace = true, features = ["wasm-bindgen"] }
-=======
->>>>>>> b409f589
 celestia-types = { workspace = true, features = ["wasm-bindgen"] }
 libp2p = { workspace = true, features = ["serde"] }
 lumina-node = { workspace = true, features = ["wasm-bindgen"] }
