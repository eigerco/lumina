--- conflicted
+++ resolved
@@ -28,32 +28,30 @@
 celestia-types = { workspace = true }
 libp2p = { workspace = true, features = ["serde"] }
 lumina-node = { workspace = true }
-blockstore = { workspace = true }
-celestia-tendermint = { workspace = true }
 
-<<<<<<< HEAD
-anyhow = "1.0.71"
+anyhow = "1.0.86"
+console_error_panic_hook = "0.1.7"
 enum-as-inner = "0.6"
-console_error_panic_hook = "0.1.7"
 futures = "0.3"
 gloo-timers = "0.3"
 instant = "0.1"
-js-sys = "0.3.64"
-serde = { version = "1.0.164", features = ["derive"] }
-serde-wasm-bindgen = "0.6.0"
-serde_repr = "0.1"
+js-sys = "0.3.69"
+serde = { version = "1.0.203", features = ["derive"] }
+serde-wasm-bindgen = "0.6.5"
+serde_repr = "0.1.19"
 thiserror = "1.0"
-time = { version = "0.3", features = ["wasm-bindgen"] }
+time = { version = "0.3.36", features = ["wasm-bindgen"] }
 tokio = { version = "*", features = ["sync"] }
-tracing = "0.1.37"
+tracing = "0.1.40"
 tracing-subscriber = { version = "0.3.18", features = ["time"] }
-tracing-web = "0.1.2"
-wasm-bindgen = "0.2.88"
-wasm-bindgen-futures = "0.4.37"
+tracing-web = "0.1.3"
+wasm-bindgen = "0.2.92"
+wasm-bindgen-futures = "0.4.42"
 web-sys = { version = "0.3.69", features = [
   "Blob",
   "BlobPropertyBag",
   "BroadcastChannel",
+  "Crypto"
   "DedicatedWorkerGlobalScope",
   "MessageEvent",
   "MessagePort",
@@ -67,21 +65,6 @@
   "WorkerOptions",
   "WorkerType"
 ] }
-=======
-anyhow = "1.0.86"
-console_error_panic_hook = "0.1.7"
-js-sys = "0.3.69"
-serde = { version = "1.0.203", features = ["derive"] }
-serde_repr = "0.1.19"
-serde-wasm-bindgen = "0.6.5"
-time = { version = "0.3.36", features = ["wasm-bindgen"] }
-tracing = "0.1.40"
-tracing-subscriber = { version = "0.3.18", features = ["time"] }
-tracing-web = "0.1.3"
-wasm-bindgen = "0.2.92"
-wasm-bindgen-futures = "0.4.42"
-web-sys = { version = "0.3.69", features = ["BroadcastChannel", "Crypto"] }
 
 [package.metadata.docs.rs]
-targets = ["wasm32-unknown-unknown"]
->>>>>>> 502128e1
+targets = ["wasm32-unknown-unknown"]