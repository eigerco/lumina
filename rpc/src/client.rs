--- conflicted
+++ resolved
@@ -12,7 +12,8 @@
 
 #[cfg(not(target_arch = "wasm32"))]
 mod native {
-    use std::{fmt, result::Result};
+    use std::fmt;
+    use std::result::Result;
 
     use async_trait::async_trait;
     use http::{header, HeaderValue};
@@ -73,15 +74,11 @@
 
     #[async_trait]
     impl ClientT for Client {
-<<<<<<< HEAD
         async fn notification<Params>(
             &self,
             method: &str,
             params: Params,
-        ) -> StdResult<(), ClientError>
-=======
-        async fn notification<Params>(&self, method: &str, params: Params) -> Result<(), JrpcError>
->>>>>>> 163cefbc
+        ) -> Result<(), ClientError>
         where
             Params: ToRpcParams + Send,
         {
@@ -91,15 +88,7 @@
             }
         }
 
-<<<<<<< HEAD
-        async fn request<R, Params>(
-            &self,
-            method: &str,
-            params: Params,
-        ) -> StdResult<R, ClientError>
-=======
-        async fn request<R, Params>(&self, method: &str, params: Params) -> Result<R, JrpcError>
->>>>>>> 163cefbc
+        async fn request<R, Params>(&self, method: &str, params: Params) -> Result<R, ClientError>
         where
             R: DeserializeOwned,
             Params: ToRpcParams + Send,
@@ -113,11 +102,7 @@
         async fn batch_request<'a, R>(
             &self,
             batch: BatchRequestBuilder<'a>,
-<<<<<<< HEAD
-        ) -> StdResult<BatchResponse<'a, R>, ClientError>
-=======
-        ) -> Result<BatchResponse<'a, R>, JrpcError>
->>>>>>> 163cefbc
+        ) -> Result<BatchResponse<'a, R>, ClientError>
         where
             R: DeserializeOwned + fmt::Debug + 'a,
         {
@@ -135,11 +120,7 @@
             subscribe_method: &'a str,
             params: Params,
             unsubscribe_method: &'a str,
-<<<<<<< HEAD
-        ) -> StdResult<Subscription<N>, ClientError>
-=======
-        ) -> Result<Subscription<N>, JrpcError>
->>>>>>> 163cefbc
+        ) -> Result<Subscription<N>, ClientError>
         where
             Params: ToRpcParams + Send,
             N: DeserializeOwned,
@@ -161,11 +142,7 @@
         async fn subscribe_to_method<'a, N>(
             &self,
             method: &'a str,
-<<<<<<< HEAD
-        ) -> StdResult<Subscription<N>, ClientError>
-=======
-        ) -> Result<Subscription<N>, JrpcError>
->>>>>>> 163cefbc
+        ) -> Result<Subscription<N>, ClientError>
         where
             N: DeserializeOwned,
         {
@@ -185,7 +162,7 @@
     use jsonrpsee::core::client::{BatchResponse, ClientT, Subscription, SubscriptionClientT};
     use jsonrpsee::core::params::BatchRequestBuilder;
     use jsonrpsee::core::traits::ToRpcParams;
-    use jsonrpsee::core::Error as JrpcError;
+    use jsonrpsee::core::ClientError;
     use jsonrpsee::wasm_client::{Client as WasmClient, WasmClientBuilder};
     use serde::de::DeserializeOwned;
 
@@ -221,14 +198,18 @@
 
     #[async_trait]
     impl ClientT for Client {
-        async fn notification<Params>(&self, method: &str, params: Params) -> Result<(), JrpcError>
+        async fn notification<Params>(
+            &self,
+            method: &str,
+            params: Params,
+        ) -> Result<(), ClientError>
         where
             Params: ToRpcParams + Send,
         {
             self.client.notification(method, params).await
         }
 
-        async fn request<R, Params>(&self, method: &str, params: Params) -> Result<R, JrpcError>
+        async fn request<R, Params>(&self, method: &str, params: Params) -> Result<R, ClientError>
         where
             R: DeserializeOwned,
             Params: ToRpcParams + Send,
@@ -239,7 +220,7 @@
         async fn batch_request<'a, R>(
             &self,
             batch: BatchRequestBuilder<'a>,
-        ) -> Result<BatchResponse<'a, R>, JrpcError>
+        ) -> Result<BatchResponse<'a, R>, ClientError>
         where
             R: DeserializeOwned + fmt::Debug + 'a,
         {
@@ -254,7 +235,7 @@
             subscribe_method: &'a str,
             params: Params,
             unsubscribe_method: &'a str,
-        ) -> Result<Subscription<N>, JrpcError>
+        ) -> Result<Subscription<N>, ClientError>
         where
             Params: ToRpcParams + Send,
             N: DeserializeOwned,
@@ -267,7 +248,7 @@
         async fn subscribe_to_method<'a, N>(
             &self,
             method: &'a str,
-        ) -> Result<Subscription<N>, JrpcError>
+        ) -> Result<Subscription<N>, ClientError>
         where
             N: DeserializeOwned,
         {
