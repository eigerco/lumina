--- conflicted
+++ resolved
@@ -38,12 +38,7 @@
   "noise",
   "yamux",
 ] }
-<<<<<<< HEAD
-
 anyhow = "1.0.86"
-=======
-anyhow = "1.0.71"
->>>>>>> 163cefbc
 dotenvy = "0.15.7"
 futures = "0.3.30"
 nmt-rs = "0.1.0"
