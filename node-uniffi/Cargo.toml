[package]
name = "lumina-node-uniffi"
version = "0.3.3"
edition = "2021"
license = "Apache-2.0"
description = "Mobile bindings for Lumina node"
authors = ["Eiger <hello@eiger.co>"]
homepage = "https://www.eiger.co"
repository = "https://github.com/eigerco/lumina"
readme = "README.md"
rust-version = "1.87"

[lib]
crate-type = ["lib", "staticlib", "cdylib"]

[[bin]]
name = "uniffi-bindgen"
path = "./src/bin/uniffi-bindgen.rs"

[dependencies]
blockstore.workspace = true
celestia-types = { workspace = true, features = ["uniffi"] }
celestia-grpc = { workspace = true, features = ["uniffi"] }
celestia-proto = { workspace = true, features = ["uniffi"] }
lumina-node = { workspace = true, features = ["uniffi"] }

<<<<<<< HEAD
async-trait.workspace = true
k256.workspace = true
libp2p.workspace = true
redb.workspace = true
serde_json.workspace = true
tendermint.workspace = true
thiserror.workspace = true
tokio = { workspace = true, features = ["macros", "sync"] }
tonic.workspace = true
uniffi = { workspace = true, features = ["bindgen", "tokio", "cli"] }
=======
[target.'cfg(not(target_arch = "wasm32"))'.dependencies]
tonic.workspace = true

[features]
# webpki is needed for TLS on android and iOS
# https://github.com/hyperium/tonic/issues/2369
default = ['tls-webpki-roots']
tls-native-roots = ["celestia-grpc/tls-native-roots"]
tls-webpki-roots = ["celestia-grpc/tls-webpki-roots"]
>>>>>>> c94b01bc
<|MERGE_RESOLUTION|>--- conflicted
+++ resolved
@@ -24,7 +24,6 @@
 celestia-proto = { workspace = true, features = ["uniffi"] }
 lumina-node = { workspace = true, features = ["uniffi"] }
 
-<<<<<<< HEAD
 async-trait.workspace = true
 k256.workspace = true
 libp2p.workspace = true
@@ -35,14 +34,10 @@
 tokio = { workspace = true, features = ["macros", "sync"] }
 tonic.workspace = true
 uniffi = { workspace = true, features = ["bindgen", "tokio", "cli"] }
-=======
-[target.'cfg(not(target_arch = "wasm32"))'.dependencies]
-tonic.workspace = true
 
 [features]
 # webpki is needed for TLS on android and iOS
 # https://github.com/hyperium/tonic/issues/2369
 default = ['tls-webpki-roots']
 tls-native-roots = ["celestia-grpc/tls-native-roots"]
-tls-webpki-roots = ["celestia-grpc/tls-webpki-roots"]
->>>>>>> c94b01bc
+tls-webpki-roots = ["celestia-grpc/tls-webpki-roots"]