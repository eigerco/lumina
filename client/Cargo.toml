[package]
name = "celestia-client"
version = "0.1.2"
edition = "2021"
license = "Apache-2.0"
description = "Celestia client combining RPC and gRPC functionality."
authors = ["Eiger <hello@eiger.co>"]
homepage = "https://www.eiger.co"
repository = "https://github.com/eigerco/lumina"
readme = "README.md"
rust-version = "1.85"
# crates.io is limited to 5 keywords and 5 categories
keywords = ["blockchain", "celestia", "lumina"]
# Must be one of <https://crates.io/category_slugs>
categories = [
  "api-bindings",
  "asynchronous",
  "encoding",
  "cryptography::cryptocurrencies",
]

[dependencies]
<<<<<<< HEAD
celestia-grpc.workspace = true
=======
async-stream = "0.3.6"
futures-util = "0.3.31"
hex = "0.4.3"
jsonrpsee-core = "0.25.1"
jsonrpsee-types = "0.25.1"
k256 = "0.13.4"
serde_json = "1.0.140"
tendermint.workspace = true
thiserror = "2.0.12"

celestia-grpc = { workspace = true, default-features = false }
>>>>>>> c94b01bc
celestia-proto.workspace  = true
celestia-rpc = { workspace = true, default-features = false }
celestia-types.workspace = true
tonic.workspace = true
async-trait = "0.1.89"
http-body = "1.0.1"
bytes = "1.10.1"
http = "1.3.1"
blockstore.workspace = true

async-stream = "0.3.5"
futures-util = "0.3"
hex.workspace = true
jsonrpsee-core.workspace = true
jsonrpsee-types.workspace = true
k256.workspace = true
serde_json.workspace = true
tendermint.workspace = true
thiserror.workspace = true
tonic.workspace = true
zeroize = "1.8"

[target.'cfg(not(target_arch = "wasm32"))'.dependencies]
<<<<<<< HEAD
tonic = { workspace = true, features = ["transport"] }
=======
tonic = { workspace = true, features = [ "transport" ] }
>>>>>>> c94b01bc

[target.'cfg(target_arch = "wasm32")'.dependencies]
celestia-grpc = { workspace = true, features = ["wasm-bindgen"] }
celestia-rpc = { workspace = true, features = ["wasm-bindgen"] }
celestia-types = { workspace = true, features = ["wasm-bindgen"] }
<<<<<<< HEAD
getrandom_02.workspace = true
tonic-web-wasm-client.workspace = true
=======
tonic-web-wasm-client.workspace = true
getrandom = { version = "0.2.15", features = ["js"] }
>>>>>>> c94b01bc
wasm-bindgen-test.workspace = true

[dev-dependencies]
lumina-utils = { workspace = true, features = ["test-utils"] }
rand.workspace = true
serde.workspace = true
tokio = { workspace = true, features = ["sync"] }

[target.'cfg(not(target_arch = "wasm32"))'.dev-dependencies]
tokio = { workspace = true, features = ["rt-multi-thread", "macros"] }

[features]
default = ['tls-native-roots']
tls-native-roots = ["celestia-grpc/tls-native-roots"]
tls-webpki-roots = ["celestia-grpc/tls-webpki-roots"]

[package.metadata.docs.rs]
rustdoc-args = ["--cfg", "docsrs"]<|MERGE_RESOLUTION|>--- conflicted
+++ resolved
@@ -20,62 +20,35 @@
 ]
 
 [dependencies]
-<<<<<<< HEAD
 celestia-grpc.workspace = true
-=======
-async-stream = "0.3.6"
-futures-util = "0.3.31"
-hex = "0.4.3"
-jsonrpsee-core = "0.25.1"
-jsonrpsee-types = "0.25.1"
-k256 = "0.13.4"
-serde_json = "1.0.140"
-tendermint.workspace = true
-thiserror = "2.0.12"
-
-celestia-grpc = { workspace = true, default-features = false }
->>>>>>> c94b01bc
 celestia-proto.workspace  = true
 celestia-rpc = { workspace = true, default-features = false }
 celestia-types.workspace = true
 tonic.workspace = true
-async-trait = "0.1.89"
-http-body = "1.0.1"
-bytes = "1.10.1"
-http = "1.3.1"
 blockstore.workspace = true
 
 async-stream = "0.3.5"
+bytes.workspace = true
 futures-util = "0.3"
 hex.workspace = true
+http.workspace = true
+http-body.workspace = true
 jsonrpsee-core.workspace = true
 jsonrpsee-types.workspace = true
 k256.workspace = true
 serde_json.workspace = true
 tendermint.workspace = true
 thiserror.workspace = true
-tonic.workspace = true
-zeroize = "1.8"
 
 [target.'cfg(not(target_arch = "wasm32"))'.dependencies]
-<<<<<<< HEAD
 tonic = { workspace = true, features = ["transport"] }
-=======
-tonic = { workspace = true, features = [ "transport" ] }
->>>>>>> c94b01bc
 
 [target.'cfg(target_arch = "wasm32")'.dependencies]
 celestia-grpc = { workspace = true, features = ["wasm-bindgen"] }
 celestia-rpc = { workspace = true, features = ["wasm-bindgen"] }
 celestia-types = { workspace = true, features = ["wasm-bindgen"] }
-<<<<<<< HEAD
 getrandom_02.workspace = true
 tonic-web-wasm-client.workspace = true
-=======
-tonic-web-wasm-client.workspace = true
-getrandom = { version = "0.2.15", features = ["js"] }
->>>>>>> c94b01bc
-wasm-bindgen-test.workspace = true
 
 [dev-dependencies]
 lumina-utils = { workspace = true, features = ["test-utils"] }
@@ -86,6 +59,9 @@
 [target.'cfg(not(target_arch = "wasm32"))'.dev-dependencies]
 tokio = { workspace = true, features = ["rt-multi-thread", "macros"] }
 
+[target.'cfg(target_arch = "wasm32")'.dev-dependencies]
+wasm-bindgen-test.workspace = true
+
 [features]
 default = ['tls-native-roots']
 tls-native-roots = ["celestia-grpc/tls-native-roots"]
